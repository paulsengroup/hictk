
..
   Copyright (C) 2023 Roberto Rossini <roberros@uio.no>
   SPDX-License-Identifier: MIT

CLI Reference
#############

For an up-to-date list of subcommands and CLI options refer to ``hictk --help``.

Subcommands
-----------

.. code-block:: text


  Blazing fast tools to work with .hic and .cool files.
<<<<<<< HEAD
  Usage: hictk [OPTIONS] [SUBCOMMAND]
  Options:
    -h,--help                   Print this help message and exit
    -V,--version                Display program version information and exit
  [Option Group: help]
    [At most 1 of the following options are allowed]
    Options:
      --help-cite                 Print hictk's citation in Bibtex format and exit.
      --help-docs                 Print the URL to hictk's documentation and exit.
      --help-license              Print the hictk license and exit.
      --help-telemetry            Print information regarding telemetry collection and exit.
  Subcommands:
=======
  hictk [OPTIONS] SUBCOMMAND
  OPTIONS:
    -h,     --help              Print this help message and exit
    -V,     --version           Display program version information and exit
  SUBCOMMANDS:
>>>>>>> 0e59371e
    balance                     Balance Hi-C files using ICE, SCALE, or VC.
    convert                     Convert Hi-C files between different formats.
    dump                        Read interactions and other kinds of data from .hic and Cooler
                                files and write them to stdout.
    fix-mcool                   Fix corrupted .mcool files.
    load                        Build .cool and .hic files from interactions in various text
                                formats.
    merge                       Merge multiple Cooler or .hic files into a single file.
    metadata                    Print file metadata to stdout.
    rename-chromosomes, rename-chromsRename chromosomes found in Cooler files.
    validate                    Validate .hic and Cooler files.
    zoomify                     Convert single-resolution Cooler and .hic files to
                                multi-resolution by coarsening.


hictk balance
-------------

.. code-block:: text

  Balance Hi-C files using ICE, SCALE, or VC.
  hictk balance [OPTIONS] SUBCOMMAND
  OPTIONS:
    -h,     --help              Print this help message and exit
  SUBCOMMANDS:
    ice                         Balance Hi-C files using ICE.
    scale                       Balance Hi-C files using SCALE.
    vc                          Balance Hi-C matrices using VC.


hictk balance ice
-----------------

.. code-block:: text

  Balance Hi-C files using ICE.
  hictk balance ice [OPTIONS] input
  POSITIONALS:
    input TEXT:((.[ms]cool) OR (.hic)) AND (NOT .scool) REQUIRED
                                Path to the .hic, .cool or .mcool file to be balanced.
  OPTIONS:
    -h,     --help              Print this help message and exit
            --mode TEXT:{gw,trans,cis} [gw]
                                Balance matrix using:
                                - genome-wide interactions (gw)
                                - trans-only interactions (trans)
                                - cis-only interactions (cis)
            --tmpdir TEXT:DIR   Path to a folder where to store temporary data.
            --ignore-diags UINT [2]
                                Number of diagonals (including the main diagonal) to mask before
                                balancing.
            --mad-max FLOAT:NONNEGATIVE [5]
                                Mask bins using the MAD-max filter.
                                bins whose log marginal sum is less than --mad-max median
                                absolute deviations below the median log marginal sum of
                                all the bins in the same chromosome.
            --min-nnz UINT [10]
                                Mask rows with fewer than --min-nnz non-zero entries.
            --min-count UINT [0]
                                Mask rows with fewer than --min-count interactions.
            --tolerance FLOAT:NONNEGATIVE [1e-05]
                                Threshold of the variance of marginals used to determine whether
                                the algorithm has converged.
            --max-iters UINT:POSITIVE [500]
                                Maximum number of iterations.
            --rescale-weights, --no-rescale-weights{false}
                                Rescale weights such that rows sum approximately to 2.
            --name TEXT         Name to use when writing weights to file.
                                Defaults to ICE, INTER_ICE and GW_ICE when --mode is cis, trans
                                and gw, respectively.
            --create-weight-link, --no-create-weight-link{false}
                                Create a symbolic link to the balancing weights at
                                clr::/bins/weight.
                                Ignored when balancing .hic files
            --in-memory         Store all interactions in memory (greatly improves performance).
            --stdout            Write balancing weights to stdout instead of writing them to the
                                input file.
            --chunk-size UINT:POSITIVE [10000000]
                                Number of interactions to process at once. Ignored when using
                                --in-memory.
    -v,     --verbosity INT:INT in [1 - 4] [3]
                                Set verbosity of output to the console.
    -t,     --threads UINT:UINT in [1 - 32] [1]
                                Maximum number of parallel threads to spawn.
    -l,     --compression-lvl INT:INT in [0 - 19] [3]
                                Compression level used to compress temporary files using ZSTD.
    -f,     --force             Overwrite existing files and datasets (if any).


hictk balance scale
-------------------

.. code-block:: text

  Balance Hi-C files using SCALE.
  hictk balance scale [OPTIONS] input
  POSITIONALS:
    input TEXT:((.[ms]cool) OR (.hic)) AND (NOT .scool) REQUIRED
                                Path to the .hic, .cool or .mcool file to be balanced.
  OPTIONS:
    -h,     --help              Print this help message and exit
            --mode TEXT:{gw,trans,cis} [gw]
                                Balance matrix using:
                                - genome-wide interactions (gw)
                                - trans-only interactions (trans)
                                - cis-only interactions (cis)
            --tmpdir TEXT       Path to a folder where to store temporary data.
            --max-percentile FLOAT [10]
                                Percentile used to compute the maximum number of nnz values that
                                cause a row to be masked.
            --max-row-sum-err FLOAT:NONNEGATIVE [0.05]
                                Row sum threshold used to determine whether convergence has been
                                achieved.
            --tolerance FLOAT:NONNEGATIVE [0.0001]
                                Threshold of the variance of marginals used to determine whether
                                the algorithm has converged.
            --max-iters UINT:POSITIVE [500]
                                Maximum number of iterations.
            --rescale-weights, --no-rescale-weights{false}
                                Rescale weights such that the sum of the balanced matrix is
                                similar
                                to that of the input matrix.
            --name TEXT         Name to use when writing weights to file.
                                Defaults to SCALE, INTER_SCALE and GW_SCALE when --mode is cis,
                                trans and gw, respectively.
            --create-weight-link, --no-create-weight-link{false}
                                Create a symbolic link to the balancing weights at
                                clr::/bins/weight.
                                Ignored when balancing .hic files
            --in-memory         Store all interactions in memory (greatly improves performance).
            --stdout            Write balancing weights to stdout instead of writing them to the
                                input file.
            --chunk-size UINT:POSITIVE [10000000]
                                Number of interactions to process at once. Ignored when using
                                --in-memory.
    -v,     --verbosity INT:INT in [1 - 4] [3]
                                Set verbosity of output to the console.
    -t,     --threads UINT:UINT in [1 - 32] [1]
                                Maximum number of parallel threads to spawn.
    -l,     --compression-lvl INT:INT in [0 - 19] [3]
                                Compression level used to compress temporary files using ZSTD.
    -f,     --force             Overwrite existing files and datasets (if any).


hictk balance vc
----------------

.. code-block:: text

  Balance Hi-C matrices using VC.
  hictk balance vc [OPTIONS] input
  POSITIONALS:
    input TEXT:((.[ms]cool) OR (.hic)) AND (NOT .scool) REQUIRED
                                Path to the .hic, .cool or .mcool file to be balanced.
  OPTIONS:
    -h,     --help              Print this help message and exit
            --mode TEXT:{gw,trans,cis} [gw]
                                Balance matrix using:
                                - genome-wide interactions (gw)
                                - trans-only interactions (trans)
                                - cis-only interactions (cis)
            --rescale-weights, --no-rescale-weights{false}
                                Rescale weights such that the sum of the balanced matrix is
                                similar
                                to that of the input matrix.
            --name TEXT         Name to use when writing weights to file.
                                Defaults to VC, INTER_VC and GW_VC when --mode is cis, trans and
                                gw, respectively.
            --create-weight-link, --no-create-weight-link{false}
                                Create a symbolic link to the balancing weights at
                                clr::/bins/weight.
                                Ignored when balancing .hic files
            --stdout            Write balancing weights to stdout instead of writing them to the
                                input file.
    -v,     --verbosity INT:INT in [1 - 4] [3]
                                Set verbosity of output to the console.
    -f,     --force             Overwrite existing files and datasets (if any).


hictk convert
-------------

.. code-block:: text

  Convert Hi-C files between different formats.
  hictk convert [OPTIONS] input output
  POSITIONALS:
    input TEXT:((.[ms]cool) OR (.hic)) AND (NOT .scool) REQUIRED
                                Path to the .hic, .cool or .mcool file to be converted.
    output TEXT REQUIRED        Output path. File extension is used to infer output format.
  OPTIONS:
    -h,     --help              Print this help message and exit
            --output-fmt TEXT:{cool,mcool,hic} [auto]
                                Output format (by default this is inferred from the output file
                                extension).
                                Should be one of:
                                - cool
                                - mcool
                                - hic
    -r,     --resolutions UINT:POSITIVE ...
                                One or more resolutions to be converted. By default all
                                resolutions are converted.
            --normalization-methods TEXT [ALL]  ...
                                Name of one or more normalization methods to be copied.
                                By default, vectors for all known normalization methods are
                                copied.
                                Pass NONE to avoid copying normalization vectors.
            --fail-if-norm-not-found
                                Fail if any of the requested normalization vectors are missing.
    -g,     --genome TEXT       Genome assembly name. By default this is copied from the .hic
                                file metadata.
            --tmpdir TEXT:DIR   Path where to store temporary files.
            --chunk-size UINT:POSITIVE [10000000]
                                Batch size to use when converting .[m]cool to .hic.
    -v,     --verbosity INT:INT in [1 - 4] [3]
                                Set verbosity of output to the console.
    -t,     --threads UINT:UINT in [2 - 32] [2]
                                Maximum number of parallel threads to spawn.
                                When converting from hic to cool, only two threads will be used.
    -l,     --compression-lvl UINT:INT in [1 - 12] [6]
                                Compression level used to compress interactions.
                                Defaults to 6 and 10 for .cool and .hic files, respectively.
            --skip-all-vs-all, --no-skip-all-vs-all{false}
                                Do not generate All vs All matrix.
                                Has no effect when creating .[m]cool files.
            --count-type TEXT:{auto,int,float} [auto]
                                Specify the strategy used to infer count types when converting
                                .hic
                                files to .[m]cool format.
                                Can be one of: int, float, auto.
    -f,     --force             Overwrite existing files (if any).


hictk dump
----------

.. code-block:: text

  Read interactions and other kinds of data from .hic and Cooler files and write
  them to stdout.
  hictk dump [OPTIONS] uri
  POSITIONALS:
    uri TEXT:(.[ms]cool) OR (.hic) REQUIRED
                                Path to a .hic, .cool or .mcool file (Cooler URI syntax
                                supported).
  OPTIONS:
    -h,     --help              Print this help message and exit
            --resolution UINT:NONNEGATIVE
                                HiC matrix resolution (ignored when file is in .cool format).
            --matrix-type ENUM:{observed,oe,expected} [observed]
                                Matrix type (ignored when file is not in .hic format).
            --matrix-unit ENUM:{BP,FRAG} [BP]
                                Matrix unit (ignored when file is not in .hic format).
    -t,     --table TEXT:{chroms,bins,pixels,normalizations,resolutions,cells,weights} [pixels]
                                Name of the table to dump.
    -r,     --range TEXT [all]  Excludes: --query-file --cis-only --trans-only
                                Coordinates of the genomic regions to be dumped following
                                UCSC-style notation (chr1:0-1000).
            --range2 TEXT [all]  Needs: --range Excludes: --query-file --cis-only --trans-only
                                Coordinates of the genomic regions to be dumped following
                                UCSC-style notation (chr1:0-1000).
            --query-file TEXT:(FILE) OR ({-}) Excludes: --range --range2 --cis-only --trans-only
                                Path to a BEDPE file with the list of coordinates to be fetched
                                (pass - to read queries from stdin).
            --cis-only Excludes: --range --range2 --query-file --trans-only
                                Dump intra-chromosomal interactions only.
            --trans-only Excludes: --range --range2 --query-file --cis-only
                                Dump inter-chromosomal interactions only.
    -b,     --balance TEXT [NONE]
                                Balance interactions using the given method.
            --sorted, --unsorted{false}
                                Return interactions in ascending order.
            --join, --no-join{false}
                                Output pixels in BG2 format.


hictk fix-mcool
---------------

.. code-block:: text

  Fix corrupted .mcool files.
  hictk fix-mcool [OPTIONS] input output
  POSITIONALS:
    input TEXT:.mcool REQUIRED  Path to a corrupted .mcool file.
    output TEXT REQUIRED        Path where to store the restored .mcool.
  OPTIONS:
    -h,     --help              Print this help message and exit
            --tmpdir TEXT:DIR   Path to a folder where to store temporary data.
            --skip-balancing    Do not recompute or copy balancing weights.
            --check-base-resolution
                                Check whether the base resolution is corrupted.
            --in-memory         Store all interactions in memory while balancing (greatly
                                improves performance).
            --chunk-size UINT:POSITIVE [10000000]
                                Number of interactions to process at once during balancing.
                                Ignored when using --in-memory.
    -v,     --verbosity INT:INT in [1 - 4] [3]
                                Set verbosity of output to the console.
    -t,     --threads UINT:UINT in [1 - 32] [1]
                                Maximum number of parallel threads to spawn (only applies to the
                                balancing stage).
    -l,     --compression-lvl INT:INT in [0 - 19] [3]
                                Compression level used to compress temporary files using ZSTD
                                (only applies to the balancing stage).
    -f,     --force             Overwrite existing files (if any).


hictk load
----------

.. code-block:: text

  Build .cool and .hic files from interactions in various text formats.
  hictk load [OPTIONS] interactions output-path
  POSITIONALS:
    interactions TEXT:(FILE) OR ({-}) REQUIRED
                                Path to a file with the interactions to be loaded.
                                Common compression formats are supported (namely, bzip2, gzip,
                                lz4, lzo, xz, and zstd).
                                Pass "-" to indicate that interactions should be read from stdin.
    output-path TEXT REQUIRED   Path to output file.
                                File extension will be used to infer the output format.
                                This behavior can be overridden by explicitly specifying an
                                output format through option --output-fmt.
  OPTIONS:
    -h,     --help              Print this help message and exit
    -c,     --chrom-sizes TEXT:FILE Excludes: --bin-table
                                Path to .chrom.sizes file.
                                Required when interactions are not in 4DN pairs format.
    -b,     --bin-size UINT:POSITIVE Excludes: --bin-table
                                Bin size (bp).
                                Required when --bin-table is not used.
            --bin-table TEXT:FILE Excludes: --chrom-sizes --bin-size
                                Path to a BED3+ file with the bin table.
    -f,     --format TEXT:{4dn,validpairs,bg2,coo} REQUIRED
                                Input format.
            --output-fmt TEXT:{auto,cool,hic} [auto]
                                Output format (by default this is inferred from the output file
                                extension).
                                Should be one of:
                                - auto
                                - cool
                                - hic
            --force             Force overwrite existing output file(s).
            --assembly TEXT [unknown]
                                Assembly name.
            --drop-unknown-chroms
                                Ignore records referencing unknown chromosomes.
            --one-based, --zero-based{false}
                                Interpret genomic coordinates or bins as one/zero based.
                                By default coordinates are assumed to be one-based for
                                interactions in
                                4dn and validpairs formats and zero-based otherwise.
            --count-as-float    Interactions are floats.
            --skip-all-vs-all, --no-skip-all-vs-all{false}
                                Do not generate All vs All matrix.
                                Has no effect when creating .cool files.
            --assume-sorted, --assume-unsorted{false}
                                Assume input files are already sorted.
            --validate-pixels, --no-validate-pixels{false}
                                Toggle pixel validation on or off.
                                When --no-validate-pixels is used and invalid pixels are
                                encountered,
                                hictk will either crash or produce invalid files.
            --transpose-lower-triangular-pixels, --no-transpose-lower-triangular-pixels{false}
                                Transpose pixels overlapping the lower-triangular matrix.
                                When --no-transpose-lower-triangular-pixels is used and one or
                                more pixels overlapping
                                with the lower triangular matrix are encountered an exception
                                will be raised.
            --chunk-size UINT [10000000]
                                Number of pixels to buffer in memory.
    -l,     --compression-lvl UINT:INT bounded to [1 - 12]
                                Compression level used to compress interactions.
                                Defaults to 6 and 10 for .cool and .hic files, respectively.
    -t,     --threads UINT:UINT in [2 - 32] [2]
                                Maximum number of parallel threads to spawn.
                                When loading interactions in a .cool file, only up to two threads
                                will be used.
            --tmpdir TEXT:DIR   Path to a folder where to store temporary data.
    -v,     --verbosity INT:INT in [1 - 4] [3]
                                Set verbosity of output to the console.


hictk merge
-----------

.. code-block:: text

  Merge multiple Cooler or .hic files into a single file.
  hictk merge [OPTIONS] input-files...
  POSITIONALS:
    input-files TEXT:((.[ms]cool) OR (.hic)) AND (NOT .scool) x 2 REQUIRED
                                Path to two or more Cooler or .hic files to be merged (Cooler URI
                                syntax supported).
  OPTIONS:
    -h,     --help              Print this help message and exit
    -o,     --output-file TEXT REQUIRED
                                Output Cooler or .hic file (Cooler URI syntax supported).
            --output-fmt TEXT:{cool,hic} [auto]
                                Output format (by default this is inferred from the output file
                                extension).
                                Should be one of:
                                - cool
                                - hic
            --resolution UINT:NONNEGATIVE
                                Hi-C matrix resolution (ignored when input files are in .cool
                                format).
    -f,     --force             Force overwrite output file.
            --chunk-size UINT [10000000]
                                Number of pixels to store in memory before writing to disk.
    -l,     --compression-lvl UINT:INT bounded to [1 - 12]
                                Compression level used to compress interactions.
                                Defaults to 6 and 10 for .cool and .hic files, respectively.
    -t,     --threads UINT:UINT in [1 - 32] [1]
                                Maximum number of parallel threads to spawn.
                                When merging interactions in Cooler format, only a single thread
                                will be used.
            --tmpdir TEXT:DIR   Path to a folder where to store temporary data.
            --skip-all-vs-all, --no-skip-all-vs-all{false}
                                Do not generate All vs All matrix.
                                Has no effect when merging .cool files.
            --count-type TEXT:{int,float} [int]
                                Specify the count type to be used when merging files.
                                Ignored when the output file is in .hic format.
    -v,     --verbosity INT:INT in [1 - 4] [3]
                                Set verbosity of output to the console.


hictk metadata
--------------

.. code-block:: text

  Print file metadata to stdout.
  hictk metadata [OPTIONS] uri
  POSITIONALS:
    uri TEXT:(.[ms]cool) OR (.hic) REQUIRED
                                Path to a .hic or .[ms]cool file (Cooler URI syntax supported).
  OPTIONS:
    -h,     --help              Print this help message and exit
    -f,     --output-format TEXT:{json,toml,yaml} [json]
                                Format used to return file metadata.
                                Should be one of: json, toml, or yaml.
            --include-file-path, --exclude-file-path{false}
                                Output the given input path using attribute "uri".
            --recursive         Print metadata for each resolution or cell contained in a
                                multi-resolution or single-cell file.


hictk rename-chromosomes
------------------------

.. code-block:: text

  Rename chromosomes found in Cooler files.
  hictk rename-chromosomes [OPTIONS] uri
  POSITIONALS:
    uri TEXT:.[ms]cool REQUIRED Path to a or .[ms]cool file (Cooler URI syntax supported).
  OPTIONS:
    -h,     --help              Print this help message and exit
            --name-mappings TEXT Excludes: --add-chr-prefix --remove-chr-prefix
                                Path to a two column TSV with pairs of chromosomes to be renamed.
                                The first column should contain the original chromosome name,
                                while the second column should contain the destination name to
                                use when renaming.
            --add-chr-prefix Excludes: --name-mappings --remove-chr-prefix
                                Prefix chromosome names with "chr".
            --remove-chr-prefix Excludes: --name-mappings --add-chr-prefix
                                Remove prefix "chr" from chromosome names.
    -v,     --verbosity INT:INT in [1 - 4] [3]
                                Set verbosity of output to the console.


hictk validate
--------------

.. code-block:: text

  Validate .hic and Cooler files.
  hictk validate [OPTIONS] uri
  POSITIONALS:
    uri TEXT REQUIRED           Path to a .hic or .[ms]cool file (Cooler URI syntax supported).
  OPTIONS:
    -h,     --help              Print this help message and exit
            --validate-index    Validate Cooler index (may take a long time).
            --validate-pixels   Validate pixels found in Cooler files (may take a long time).
    -f,     --output-format TEXT:{json,toml,yaml} [json]
                                Format used to report the outcome of file validation.
                                Should be one of: json, toml, or yaml.
            --include-file-path, --exclude-file-path{false}
                                Output the given input path using attribute "uri".
            --exhaustive, --fail-fast{false}
                                When processing multi-resolution or single-cell files,
                                do not fail as soon as the first error is detected.
            --quiet             Don't print anything to stdout. Success/failure is reported
                                through exit codes


hictk zoomify
-------------

.. code-block:: text

<<<<<<< HEAD
  Convert single-resolution Cooler and .hic files to multi-resolution by coarsening.
  Usage: hictk zoomify [OPTIONS] cooler/hic [m]cool/hic
  Positionals:
=======
  Convert single-resolution Cooler and .hic files to multi-resolution by
  coarsening.
  hictk zoomify [OPTIONS] cooler/hic [m]cool/hic
  POSITIONALS:
>>>>>>> 0e59371e
    cooler/hic TEXT:((.[ms]cool) OR (.hic)) AND (NOT .scool) REQUIRED
                                Path to a .cool or .hic file (Cooler URI syntax supported).
    [m]cool/hic TEXT REQUIRED   Output path.
                                When zoomifying Cooler files, providing a single resolution
                                through
                                --resolutions and specifying --no-copy-base-resolution, the
                                output file
                                will be in .cool format.
  OPTIONS:
    -h,     --help              Print this help message and exit
            --force             Force overwrite existing output file(s).
            --resolutions UINT:POSITIVE ...
                                One or more resolutions to be used for coarsening.
            --copy-base-resolution, --no-copy-base-resolution{false}
                                Copy the base resolution to the output file.
            --nice-steps, --pow2-steps{false} [--nice-steps]
                                Use nice or power of two steps to automatically generate the list
                                of resolutions.
                                Example:
                                Base resolution: 1000
                                Pow2: 1000, 2000, 4000, 8000...
                                Nice: 1000, 2000, 5000, 10000...
    -l,     --compression-lvl UINT:INT bounded to [1 - 12] [6]
                                Compression level used to compress interactions.
                                Defaults to 6 and 10 for .mcool and .hic files, respectively.
    -t,     --threads UINT:UINT in [1 - 32] [1]
                                Maximum number of parallel threads to spawn.
                                When zoomifying interactions from a .cool file, only a single
                                thread will be used.
            --chunk-size UINT [10000000]
                                Number of pixels to buffer in memory.
                                Only used when zoomifying .hic files.
            --skip-all-vs-all, --no-skip-all-vs-all{false}
                                Do not generate All vs All matrix.
                                Has no effect when zoomifying .cool files.
            --tmpdir TEXT:DIR   Path to a folder where to store temporary data.
    -v,     --verbosity INT:INT in [1 - 4] [3]
                                Set verbosity of output to the console.<|MERGE_RESOLUTION|>--- conflicted
+++ resolved
@@ -15,26 +15,19 @@
 
 
   Blazing fast tools to work with .hic and .cool files.
-<<<<<<< HEAD
-  Usage: hictk [OPTIONS] [SUBCOMMAND]
-  Options:
-    -h,--help                   Print this help message and exit
-    -V,--version                Display program version information and exit
+  hictk [OPTIONS] [SUBCOMMAND]
+  OPTIONS:
+    -h,     --help              Print this help message and exit
+    -V,     --version           Display program version information and exit
   [Option Group: help]
     [At most 1 of the following options are allowed]
-    Options:
-      --help-cite                 Print hictk's citation in Bibtex format and exit.
-      --help-docs                 Print the URL to hictk's documentation and exit.
-      --help-license              Print the hictk license and exit.
-      --help-telemetry            Print information regarding telemetry collection and exit.
-  Subcommands:
-=======
-  hictk [OPTIONS] SUBCOMMAND
-  OPTIONS:
-    -h,     --help              Print this help message and exit
-    -V,     --version           Display program version information and exit
+  OPTIONS:
+    -h,     --help              Print this help message and exit
+            --help-cite         Print hictk's citation in Bibtex format and exit.
+            --help-docs         Print the URL to hictk's documentation and exit.
+            --help-license      Print the hictk license and exit.
+            --help-telemetry    Print information regarding telemetry collection and exit.
   SUBCOMMANDS:
->>>>>>> 0e59371e
     balance                     Balance Hi-C files using ICE, SCALE, or VC.
     convert                     Convert Hi-C files between different formats.
     dump                        Read interactions and other kinds of data from .hic and Cooler
@@ -540,16 +533,10 @@
 
 .. code-block:: text
 
-<<<<<<< HEAD
-  Convert single-resolution Cooler and .hic files to multi-resolution by coarsening.
-  Usage: hictk zoomify [OPTIONS] cooler/hic [m]cool/hic
-  Positionals:
-=======
   Convert single-resolution Cooler and .hic files to multi-resolution by
   coarsening.
   hictk zoomify [OPTIONS] cooler/hic [m]cool/hic
   POSITIONALS:
->>>>>>> 0e59371e
     cooler/hic TEXT:((.[ms]cool) OR (.hic)) AND (NOT .scool) REQUIRED
                                 Path to a .cool or .hic file (Cooler URI syntax supported).
     [m]cool/hic TEXT REQUIRED   Output path.
