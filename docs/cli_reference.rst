--- conflicted
+++ resolved
@@ -18,15 +18,15 @@
     -h,--help                   Print this help message and exit
     -V,--version                Display program version information and exit
   Subcommands:
-    balance                     Balance Hi-C matrices using ICE, SCALE, or VC.
-    convert                     Convert Hi-C matrices to a different format.
-    dump                        Dump data from .hic and Cooler files to stdout.
+    balance                     Balance Hi-C files using ICE, SCALE, or VC.
+    convert                     Convert Hi-C files between different formats.
+    dump                        Read interactions and other kinds of data from .hic and Cooler files and write them to stdout.
     fix-mcool                   Fix corrupted .mcool files.
     load                        Build .cool and .hic files from interactions in various text formats.
     merge                       Merge multiple Cooler or .hic files into a single file.
     metadata                    Print file metadata to stdout.
     rename-chromosomes, rename-chroms
-                                Rename chromosomes found in a Cooler file.
+                                Rename chromosomes found in Cooler files.
     validate                    Validate .hic and Cooler files.
     zoomify                     Convert single-resolution Cooler and .hic files to multi-resolution by coarsening.
 
@@ -35,13 +35,13 @@
 
 .. code-block:: text
 
-  Balance Hi-C matrices using ICE, SCALE, or VC.
+  Balance Hi-C files using ICE, SCALE, or VC.
   Usage: hictk balance [OPTIONS] SUBCOMMAND
   Options:
     -h,--help                   Print this help message and exit
   Subcommands:
-    ice                         Balance Hi-C matrices using ICE.
-    scale                       Balance Hi-C matrices using SCALE.
+    ice                         Balance Hi-C files using ICE.
+    scale                       Balance Hi-C files using SCALE.
     vc                          Balance Hi-C matrices using VC.
 
 hictk balance ice
@@ -49,76 +49,134 @@
 
 .. code-block:: text
 
-  Blazing fast tools to work with .hic and .cool files.
-  Usage: hictk [OPTIONS] SUBCOMMAND
-  Options:
-    -h,--help                   Print this help message and exit
-    -V,--version                Display program version information and exit
-  Subcommands:
-    balance                     Balance Hi-C matrices using ICE, SCALE, or VC.
-    convert                     Convert Hi-C matrices to a different format.
-    dump                        Dump data from .hic and Cooler files to stdout.
-    fix-mcool                   Fix corrupted .mcool files.
-    load                        Build .cool and .hic files from interactions in various text formats.
-    merge                       Merge multiple Cooler or .hic files into a single file.
-    metadata                    Print file metadata to stdout.
-    rename-chromosomes, rename-chroms
-                                Rename chromosomes found in a Cooler file.
-    validate                    Validate .hic and Cooler files.
-    zoomify                     Convert single-resolution Cooler and .hic files to multi-resolution by coarsening.
+  Balance Hi-C files using ICE.
+  Usage: hictk balance ice [OPTIONS] input
+  Positionals:
+    input TEXT:((HiC) OR (Cooler)) OR (Multires-cooler) REQUIRED
+                                Path to the .hic, .cool or .mcool file to be balanced.
+  Options:
+    -h,--help                   Print this help message and exit
+    --mode TEXT:{gw,trans,cis} [gw]
+                                Balance matrix using:
+                                 - genome-wide interactions (gw)
+                                 - trans-only interactions (trans)
+                                 - cis-only interactions (cis)
+    --tmpdir TEXT:DIR           Path to a folder where to store temporary data.
+    --ignore-diags UINT [2]     Number of diagonals (including the main diagonal) to mask before balancing.
+    --mad-max FLOAT:NONNEGATIVE [5]
+                                Mask bins using the MAD-max filter.
+                                bins whose log marginal sum is less than --mad-max median
+                                absolute deviations below the median log marginal sum of
+                                all the bins in the same chromosome.
+    --min-nnz UINT [10]         Mask rows with fewer than --min-nnz non-zero entries.
+    --min-count UINT [0]        Mask rows with fewer than --min-count interactions.
+    --tolerance FLOAT:NONNEGATIVE [1e-05]
+                                Threshold of the variance of marginals used to determine whether
+                                the algorithm has converged.
+    --max-iters UINT:POSITIVE [500]
+                                Maximum number of iterations.
+    --rescale-weights,--no-rescale-weights{false}
+                                Rescale weights such that rows sum approximately to 2.
+    --name TEXT                 Name to use when writing weights to file.
+                                Defaults to ICE, INTER_ICE and GW_ICE when --mode is cis, trans and gw, respectively.
+    --create-weight-link,--no-create-weight-link{false}
+                                Create a symbolic link to the balancing weights at clr::/bins/weight.
+                                Ignored when balancing .hic files
+    --in-memory                 Store all interactions in memory (greatly improves performance).
+    --stdout                    Write balancing weights to stdout instead of writing them to the input file.
+    --chunk-size UINT:POSITIVE [10000000]
+                                Number of interactions to process at once. Ignored when using --in-memory.
+    -v,--verbosity UINT:INT in [1 - 4] []
+                                Set verbosity of output to the console.
+    -t,--threads UINT:UINT in [1 - 32] [1]
+                                Maximum number of parallel threads to spawn.
+    -l,--compression-lvl UINT:INT in [0 - 19] []
+                                Compression level used to compress temporary files using ZSTD.
+    -f,--force                  Overwrite existing files and datasets (if any).
 
 hictk balance scale
 -------------------
 
 .. code-block:: text
 
-  Blazing fast tools to work with .hic and .cool files.
-  Usage: hictk [OPTIONS] SUBCOMMAND
-  Options:
-    -h,--help                   Print this help message and exit
-    -V,--version                Display program version information and exit
-  Subcommands:
-    balance                     Balance Hi-C matrices using ICE, SCALE, or VC.
-    convert                     Convert Hi-C matrices to a different format.
-    dump                        Dump data from .hic and Cooler files to stdout.
-    fix-mcool                   Fix corrupted .mcool files.
-    load                        Build .cool and .hic files from interactions in various text formats.
-    merge                       Merge multiple Cooler or .hic files into a single file.
-    metadata                    Print file metadata to stdout.
-    rename-chromosomes, rename-chroms
-                                Rename chromosomes found in a Cooler file.
-    validate                    Validate .hic and Cooler files.
-    zoomify                     Convert single-resolution Cooler and .hic files to multi-resolution by coarsening.
+  Balance Hi-C files using SCALE.
+  Usage: hictk balance scale [OPTIONS] input
+  Positionals:
+    input TEXT:((HiC) OR (Cooler)) OR (Multires-cooler) REQUIRED
+                                Path to the .hic, .cool or .mcool file to be balanced.
+  Options:
+    -h,--help                   Print this help message and exit
+    --mode TEXT:{gw,trans,cis} [gw]
+                                Balance matrix using:
+                                 - genome-wide interactions (gw)
+                                 - trans-only interactions (trans)
+                                 - cis-only interactions (cis)
+    --tmpdir TEXT               Path to a folder where to store temporary data.
+    --max-percentile FLOAT [10]
+                                Percentile used to compute the maximum number of nnz values that cause a row to be masked.
+    --max-row-sum-err FLOAT:NONNEGATIVE [0.05]
+                                Row sum threshold used to determine whether convergence has been achieved.
+    --tolerance FLOAT:NONNEGATIVE [0.0001]
+                                Threshold of the variance of marginals used to determine whether
+                                the algorithm has converged.
+    --max-iters UINT:POSITIVE [500]
+                                Maximum number of iterations.
+    --rescale-weights,--no-rescale-weights{false}
+                                Rescale weights such that the sum of the balanced matrix is similar
+                                to that of the input matrix.
+    --name TEXT                 Name to use when writing weights to file.
+                                Defaults to SCALE, INTER_SCALE and GW_SCALE when --mode is cis, trans and gw, respectively.
+    --create-weight-link,--no-create-weight-link{false}
+                                Create a symbolic link to the balancing weights at clr::/bins/weight.
+                                Ignored when balancing .hic files
+    --in-memory                 Store all interactions in memory (greatly improves performance).
+    --stdout                    Write balancing weights to stdout instead of writing them to the input file.
+    --chunk-size UINT:POSITIVE [10000000]
+                                Number of interactions to process at once. Ignored when using --in-memory.
+    -v,--verbosity UINT:INT in [1 - 4] []
+                                Set verbosity of output to the console.
+    -t,--threads UINT:UINT in [1 - 32] [1]
+                                Maximum number of parallel threads to spawn.
+    -l,--compression-lvl UINT:INT in [0 - 19] []
+                                Compression level used to compress temporary files using ZSTD.
+    -f,--force                  Overwrite existing files and datasets (if any).
 
 hictk balance vc
 ----------------
 
 .. code-block:: text
 
-  Blazing fast tools to work with .hic and .cool files.
-  Usage: hictk [OPTIONS] SUBCOMMAND
-  Options:
-    -h,--help                   Print this help message and exit
-    -V,--version                Display program version information and exit
-  Subcommands:
-    balance                     Balance Hi-C matrices using ICE, SCALE, or VC.
-    convert                     Convert Hi-C matrices to a different format.
-    dump                        Dump data from .hic and Cooler files to stdout.
-    fix-mcool                   Fix corrupted .mcool files.
-    load                        Build .cool and .hic files from interactions in various text formats.
-    merge                       Merge multiple Cooler or .hic files into a single file.
-    metadata                    Print file metadata to stdout.
-    rename-chromosomes, rename-chroms
-                                Rename chromosomes found in a Cooler file.
-    validate                    Validate .hic and Cooler files.
-    zoomify                     Convert single-resolution Cooler and .hic files to multi-resolution by coarsening.
+  Balance Hi-C matrices using VC.
+  Usage: hictk balance vc [OPTIONS] input
+  Positionals:
+    input TEXT:((HiC) OR (Cooler)) OR (Multires-cooler) REQUIRED
+                                Path to the .hic, .cool or .mcool file to be balanced.
+  Options:
+    -h,--help                   Print this help message and exit
+    --mode TEXT:{gw,trans,cis} [gw]
+                                Balance matrix using:
+                                 - genome-wide interactions (gw)
+                                 - trans-only interactions (trans)
+                                 - cis-only interactions (cis)
+    --rescale-weights,--no-rescale-weights{false}
+                                Rescale weights such that the sum of the balanced matrix is similar
+                                to that of the input matrix.
+    --name TEXT                 Name to use when writing weights to file.
+                                Defaults to VC, INTER_VC and GW_VC when --mode is cis, trans and gw, respectively.
+    --create-weight-link,--no-create-weight-link{false}
+                                Create a symbolic link to the balancing weights at clr::/bins/weight.
+                                Ignored when balancing .hic files
+    --stdout                    Write balancing weights to stdout instead of writing them to the input file.
+    -v,--verbosity UINT:INT in [1 - 4] []
+                                Set verbosity of output to the console.
+    -f,--force                  Overwrite existing files and datasets (if any).
 
 hictk convert
 -------------
 
 .. code-block:: text
 
-  Convert Hi-C matrices to a different format.
+  Convert Hi-C files between different formats.
   Usage: hictk convert [OPTIONS] input output
   Positionals:
     input TEXT:((HiC) OR (Cooler)) OR (Multires-cooler) REQUIRED
@@ -145,7 +203,7 @@
                                 Batch size to use when converting .[m]cool to .hic.
     -v,--verbosity UINT:INT in [1 - 4] []
                                 Set verbosity of output to the console.
-    -t,--threads UINT:UINT in [2 - 12] [2]
+    -t,--threads UINT:UINT in [2 - 32] [2]
                                 Maximum number of parallel threads to spawn.
                                 When converting from hic to cool, only two threads will be used.
     -l,--compression-lvl UINT:INT in [1 - 12] [6]
@@ -165,7 +223,7 @@
 
 .. code-block:: text
 
-  Dump data from .hic and Cooler files to stdout.
+  Read interactions and other kinds of data from .hic and Cooler files and write them to stdout.
   Usage: hictk dump [OPTIONS] uri
   Positionals:
     uri TEXT:(((HiC) OR (Cooler)) OR (Multires-cooler)) OR (Single-cell-cooler) REQUIRED
@@ -274,11 +332,7 @@
     -l,--compression-lvl UINT:INT bounded to [1 - 12]
                                 Compression level used to compress interactions.
                                 Defaults to 6 and 10 for .cool and .hic files, respectively.
-<<<<<<< HEAD
-    -t,--threads UINT:UINT in [2 - 12] [2]
-=======
     -t,--threads UINT:UINT in [2 - 32] [2]
->>>>>>> af60f390
                                 Maximum number of parallel threads to spawn.
                                 When loading interactions in a .cool file, only up to two threads will be used.
     --tmpdir TEXT:DIR           Path to a folder where to store temporary data.
@@ -350,7 +404,7 @@
 
 .. code-block:: text
 
-  Rename chromosomes found in a Cooler file.
+  Rename chromosomes found in Cooler files.
   Usage: hictk rename-chromosomes [OPTIONS] uri
   Positionals:
     uri TEXT REQUIRED           Path to a or .[ms]cool file (Cooler URI syntax supported).
