# Copyright (C) 2022 Roberto Rossini (roberros@uio.no)
# SPDX-License-Identifier: MIT

name: MacOS CI

on:
  push:
    branches: [ main ]
    paths:
      - ".github/workflows/macos-ci.yml"
      - "cmake/**"
      - "examples/**"
      - "src/**"
      - "test/**"
      - "CMakeLists.txt"
      - "conanfile.txt"
    tags:
      - 'v*.*.*'

  pull_request:
    paths:
      - ".github/workflows/macos-ci.yml"
      - "cmake/**"
      - "examples/**"
      - "src/**"
      - "test/**"
      - "CMakeLists.txt"
      - "conanfile.txt"

# https://stackoverflow.com/a/72408109
concurrency:
  group: ${{ github.workflow }}-${{ github.event.pull_request.number || github.ref }}
  cancel-in-progress: true

env:
  CCACHE_DIR: "${{ github.workspace }}/ccache-cache"
  CCACHE_COMPILERCHECK: "content"
  CCACHE_COMPRESSLEVEL: "1"
  CCACHE_MAXSIZE: "250M"
  CONAN_HOME: "${{ github.workspace }}/.conan2"
  HOMEBREW_NO_AUTO_UPDATE: "1"

defaults:
  run:
    shell: bash

jobs:
  matrix-factory:
    name: Generate job matrix
    runs-on: ubuntu-latest
    outputs:
      matrix: ${{ steps.set-result.outputs.result }}
    steps:
      - uses: actions/github-script@v6
        id: set-result
        with:
          script: |
            // Documentation
            // https://docs.github.com/en/actions/learn-github-actions/contexts#fromjson
            // https://github.com/actions/runner/issues/982#issuecomment-809360765

            var includes = []

            includes.push({ compiler_name: 'apple-clang', compiler_version: '13', os: 'macos-11', conan: '2.0.*', cmake: '3.26.*', build_type: 'Release', developer_mode: 'OFF' })
            includes.push({ compiler_name: 'apple-clang', compiler_version: '14', os: 'macos-12', conan: '2.0.*', cmake: '3.26.*', build_type: 'Release', developer_mode: 'OFF' })
            includes.push({ compiler_name: 'apple-clang', compiler_version: '14', os: 'macos-13', conan: '2.0.*', cmake: '3.26.*', build_type: 'Release', developer_mode: 'OFF' })
            includes.push({ compiler_name: 'apple-clang', compiler_version: '14', os: 'macos-13', conan: '2.0.*', cmake: '3.26.*', build_type: 'Debug',   developer_mode: 'OFF' })

            return { include: includes }

  cache-test-dataset:
    uses: paulsengroup/hictk/.github/workflows/cache-test-dataset.yml@main

  build-project:
    needs: matrix-factory
    runs-on: ${{ matrix.os }}
    strategy:
      fail-fast: false
      matrix: ${{ fromJSON(needs.matrix-factory.outputs.matrix) }}

    steps:
      - uses: actions/checkout@v3

      - name: Generate requirements.txt for pip
        run: |
          echo 'conan==${{ matrix.conan }}' > requirements.txt
          echo 'cmake==${{ matrix.cmake }}' >> requirements.txt

      - uses: actions/setup-python@v4
        with:
          python-version: '3.11'
          cache: 'pip'

      - name: Detect number available CPUs
        run: |
          ncpus=$(python -c 'import multiprocessing as mp; print(mp.cpu_count())')

          echo "CMAKE_BUILD_PARALLEL_LEVEL=$ncpus" >> $GITHUB_ENV
          echo "CTEST_PARALLEL_LEVEL=$ncpus" >> $GITHUB_ENV

      - name: Install build deps
        run: |
          pip install -r requirements.txt
          brew install ccache

      - name: Generate cache key
        id: cache-key
        run: |
          set -u

          os="${{ matrix.os }}"
          compiler="${{ matrix.compiler_name }}"
          compiler_version="${{ matrix.compiler_version }}"
          build_type="${{ matrix.build_type }}"

          conanfile_hash="${{ hashFiles('conanfile.txt') }}"
          workflow_hash="${{ hashFiles('.github/workflows/macos-ci.yml') }}"
          combined_hash="${{ hashFiles('conanfile.txt', '.github/workflows/macos-ci.yml') }}"

          # This can be used by to always update a cache entry (useful e.g. for ccache)
          current_date="$(date '+%s')"

          conan_key_prefix="conan-$os-$compiler-$compiler_version-$conanfile_hash-$build_type"
          ccache_key_prefix="ccache-$os-$compiler-$compiler_version-$conanfile_hash-$build_type"

          echo "conan-key=$conan_key_prefix" | tee -a $GITHUB_OUTPUT
          echo "conan-restore-key=$conan_key_prefix" | tee -a $GITHUB_OUTPUT

          echo "ccache-key=${ccache_key_prefix}-${current_date}" | tee -a $GITHUB_OUTPUT
          echo "ccache-restore-key=$ccache_key_prefix" | tee -a $GITHUB_OUTPUT

      - name: Restore Conan cache
        id: cache-conan
        uses: actions/cache/restore@v3
        with:
          key: conan-${{ steps.cache-key.outputs.conan-restore-key }}
          path: ${{ env.CONAN_HOME }}

      - name: Configure Conan
        if: steps.cache-conan.outputs.cache-hit != 'true'
        run: |
          conan profile detect --force

      - name: Clean Conan cache (pre-build)
        if: steps.cache-conan.outputs.cache-hit != 'true'
        run: |
          conan cache clean "*" --build
          conan cache clean "*" --download
          conan cache clean "*" --source
          conan remove --confirm "*"

      - name: Install build dependencies
        run: |
          conan install .                                         \
             --build=missing                                      \
             -pr default                                          \
             -s "build_type=${{ matrix.build_type }}"             \
             -s "compiler=${{ matrix.compiler_name }}"            \
             -s "compiler.version=${{ matrix.compiler_version }}" \
             -s compiler.libcxx=libc++                            \
             -s compiler.cppstd=17                                \
             --output-folder="${{ github.workspace }}/build"

      - name: Clean Conan cache (post-build)
        if: steps.cache-conan.outputs.cache-hit != 'true'
        run: |
          conan cache clean "*" --build
          conan cache clean "*" --download
          conan cache clean "*" --source

      - name: Save Conan cache
        uses: actions/cache/save@v3
        if: steps.cache-conan.outputs.cache-hit != 'true'
        with:
          key: conan-${{ steps.cache-key.outputs.conan-key }}
          path: ${{ env.CONAN_HOME }}

      - name: Cache Ccache folder
        uses: actions/cache@v3
        with:
          key: ${{ steps.cache-key.outputs.ccache-key }}
          restore-keys: ${{ steps.cache-key.outputs.ccache-restore-key }}
          path: ${{ env.CCACHE_DIR }}

      - name: Configure project
        run: |
          cmake -DCMAKE_BUILD_TYPE=${{ matrix.build_type }}          \
                -DCMAKE_PREFIX_PATH="${{ github.workspace }}/build"  \
                -DENABLE_DEVELOPER_MODE=${{ matrix.developer_mode }} \
                -DHICTK_ENABLE_TESTING=ON                            \
                -DHICTK_BUILD_EXAMPLES=ON                            \
                -DOPT_ENABLE_CLANG_TIDY=OFF                          \
                -DOPT_ENABLE_CPPCHECK=OFF                            \
                -DHICTK_DOWNLOAD_TEST_DATASET=OFF                    \
                -DHICTK_ENABLE_GIT_VERSION_TRACKING=OFF              \
                -DCMAKE_INSTALL_PREFIX=dest                          \
                -S "${{ github.workspace }}"                         \
                -B "${{ github.workspace }}/build"

      - name: Build project
        run: cmake --build ${{ github.workspace }}/build

      - name: Package binaries
        run: |
          cmake --install build

          gtar -cf - -C dest/ bin |
          zstd -T0 -13 -o binaries.tar.zst

      - name: Package unit tests
        run: |
          gtar -cf - build/ | zstd -T0 -13 -o unit-tests.tar.zst

      - name: Upload unit tests
        uses: actions/upload-artifact@v3
        with:
          name: >
            unit-tests-${{ matrix.os }}-
            ${{ matrix.compiler_name }}-
            ${{ matrix.compiler_version }}-
            ${{ matrix.build_type }}-
            ${{ matrix.developer_mode }}
          path: unit-tests.tar.zst
          if-no-files-found: error
          retention-days: 1

      - name: Upload binaries
        uses: actions/upload-artifact@v3
        with:
          name: >
            binaries-${{ matrix.os }}-
            ${{ matrix.compiler_name }}-
            ${{ matrix.compiler_version }}-
            ${{ matrix.build_type }}-
            ${{ matrix.developer_mode }}
          path: binaries.tar.zst
          if-no-files-found: error
          retention-days: 1

      - name: Print Ccache statistics
        run: ccache -s


  run-unit-tests:
    name: Run unit tests
    needs: [ matrix-factory, cache-test-dataset, build-project ]
    runs-on: ${{ matrix.os }}
    strategy:
      fail-fast: false
      matrix: ${{ fromJSON(needs.matrix-factory.outputs.matrix) }}

    steps:
      - name: Checkout repo
        uses: actions/checkout@v3

      - name: Fix permissions
        run: |
          chown -R $(id -u):$(id -g) $PWD

      - name: Restore test dataset
        uses: actions/cache/restore@v3
        with:
          key: ${{ needs.cache-test-dataset.outputs.cache-key }}
          path: test/data/hictk_test_data.tar.xz
          fail-on-cache-miss: true

      - name: Download unit tests artifact
        uses: actions/download-artifact@v3
        with:
          name: >
            unit-tests-${{ matrix.os }}-
            ${{ matrix.compiler_name }}-
            ${{ matrix.compiler_version }}-
            ${{ matrix.build_type }}-
            ${{ matrix.developer_mode }}

      - name: Extract binaries test dataset
        run: |
          zstd -dcf unit-tests.tar.zst | gtar -xf -
          gtar -xf test/data/hictk_test_data.tar.xz

      - name: Generate requirements.txt for pip
        run: |
          echo 'cmake==${{ matrix.cmake }}' > requirements.txt

      - uses: actions/setup-python@v4
        with:
          python-version: '3.11'
          cache: 'pip'

      - name: Install test dependencies
        run: pip install -r requirements.txt

      - name: Run unit tests
        run: |
          ctest --test-dir build/   \
                --schedule-random   \
                --output-on-failure \
                --no-tests=error    \
                --timeout 180 2>&1 |
          head -n 1000

  run-integration-tests:
    name: Run integration tests
    needs: [ matrix-factory, cache-test-dataset, build-project ]
    runs-on: ${{ matrix.os }}
    strategy:
      fail-fast: false
      matrix: ${{ fromJSON(needs.matrix-factory.outputs.matrix) }}

    steps:
      - name: Checkout repo
        uses: actions/checkout@v3

      - name: Fix permissions
        run: |
          chown -R $(id -u):$(id -g) $PWD

      - name: Generate requirements.txt for pip
        run: echo 'cooler>=0.9.2' > requirements.txt

      - uses: actions/setup-python@v4
        with:
          python-version: '3.11'
          cache: 'pip'

      - name: Install test dependencies
        run: pip install -r requirements.txt

      - name: Cache hic_tools
        id: cache-hictools
        uses: actions/cache@v3
        with:
          key: hic_tools
          path: hic_tools.jar

      - name: Download hic_tools
        if: steps.cache-hictools.outputs.cache-hit != 'true'
        run: |
          curl -L 'https://github.com/aidenlab/HiCTools/releases/download/v3.30.00/hic_tools.3.30.00.jar' \
               -o hic_tools.jar

      - name: Restore test dataset
        uses: actions/cache/restore@v3
        with:
          key: ${{ needs.cache-test-dataset.outputs.cache-key }}
          path: test/data/hictk_test_data.tar.xz
          fail-on-cache-miss: true

      - name: Download binaries artifact
        uses: actions/download-artifact@v3
        with:
          name: >
            binaries-${{ matrix.os }}-
            ${{ matrix.compiler_name }}-
            ${{ matrix.compiler_version }}-
            ${{ matrix.build_type }}-
            ${{ matrix.developer_mode }}

      - name: Extract binaries test dataset
        run: |
          zstd -dcf binaries.tar.zst | tar -xf -
          tar -xf test/data/hictk_test_data.tar.xz

      - name: Test hictk dump chroms
        run: |
          test/scripts/hictk_dump_chroms.sh bin/hictk

      - name: Test hictk dump bins
        run: |
          test/scripts/hictk_dump_bins.sh bin/hictk

      - name: Test hictk dump genome-wide
        run: |
          test/scripts/hictk_dump_gw.sh bin/hictk

      - name: Test hictk dump cis
        run: |
          test/scripts/hictk_dump_cis.sh bin/hictk

      - name: Test hictk dump trans
        run: |
          test/scripts/hictk_dump_trans.sh bin/hictk

      - name: Test hictk dump balanced
        run: |
          test/scripts/hictk_dump_balanced.sh bin/hictk

      - name: Test hictk convert (hic2cool)
        run: |
          test/scripts/hictk_convert_hic2cool.sh bin/hictk

      - name: Test hictk convert (cool2hic)
        run: |
          test/scripts/hictk_convert_cool2hic.sh bin/hictk hic_tools.jar

      - name: Test hictk load coo sorted
        run: |
          test/scripts/hictk_load_coo.sh bin/hictk sorted

      - name: Test hictk load coo unsorted
        run: |
          test/scripts/hictk_load_coo.sh bin/hictk unsorted

      - name: Test hictk load bg2 sorted
        run: |
          test/scripts/hictk_load_bg2.sh bin/hictk sorted

      - name: Test hictk load bg2 unsorted
        run: |
          test/scripts/hictk_load_bg2.sh bin/hictk unsorted

      - name: Test hictk load 4dn sorted
        run: |
          test/scripts/hictk_load_4dn.sh bin/hictk sorted

      - name: Test hictk load 4dn unsorted
        run: |
          test/scripts/hictk_load_4dn.sh bin/hictk unsorted

<<<<<<< HEAD
      - name: Test hictk zoomify
        run: |
          test/scripts/hictk_zoomify.sh bin/hictk
=======
      - name: Test hictk validate
        run: |
          test/scripts/hictk_validate.sh bin/hictk

>>>>>>> dee3891a

  macos-ci-status-check:
    name: Status Check (MacOS CI)
    if: ${{ always() }}
    runs-on: ubuntu-latest
    needs:
      - matrix-factory
      - cache-test-dataset
      - build-project
      - run-unit-tests
      - run-integration-tests

    steps:
      - name: Collect job results
        if: |
          needs.matrix-factory.result != 'success'     ||
          needs.cache-test-dataset.result != 'success' ||
          needs.build-project.result != 'success'      ||
          needs.run-unit-tests.result != 'success'     ||
          needs.run-integration-tests.result != 'success'
        run: exit 1<|MERGE_RESOLUTION|>--- conflicted
+++ resolved
@@ -418,16 +418,13 @@
         run: |
           test/scripts/hictk_load_4dn.sh bin/hictk unsorted
 
-<<<<<<< HEAD
+      - name: Test hictk validate
+        run: |
+          test/scripts/hictk_validate.sh bin/hictk
+
       - name: Test hictk zoomify
         run: |
           test/scripts/hictk_zoomify.sh bin/hictk
-=======
-      - name: Test hictk validate
-        run: |
-          test/scripts/hictk_validate.sh bin/hictk
-
->>>>>>> dee3891a
 
   macos-ci-status-check:
     name: Status Check (MacOS CI)
