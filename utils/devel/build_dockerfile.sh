--- conflicted
+++ resolved
@@ -72,13 +72,9 @@
   -t "$IMAGE_NAME:$(echo "$CREATION_DATE" | tr -d '\-' )" \
   -t "$IMAGE_NAME:$IMAGE_TAG" \
   "$(git rev-parse --show-toplevel)" \
-<<<<<<< HEAD
-  --progress=plain
-=======
   --progress=plain --load
 
 set +x
->>>>>>> 2dbd2bbe
 
 # sudo apptainer build -F "${img_name}_v${ver}.sif" \
 #                         "docker-daemon://${img_name}:${ver}"