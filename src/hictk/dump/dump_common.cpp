--- conflicted
+++ resolved
@@ -94,14 +94,9 @@
 
 void dump_weights(const File& f, std::string_view range1, std::string_view range2) {
   const auto norms = f.avail_normalizations();
-<<<<<<< HEAD
-=======
-
   if (norms.empty()) {
     return;
   }
-
->>>>>>> 95d36fda
   std::vector<balancing::Weights> weights{};
   for (const auto& norm : norms) {
     weights.emplace_back(f.normalization(norm.to_string()));  // NOLINT
