--- conflicted
+++ resolved
@@ -241,7 +241,6 @@
   }
 }
 
-<<<<<<< HEAD
 [[nodiscard]] static int run_subcommand(Cli::subcommand subcmd, const Config &config) {
   if (subcmd == Cli::subcommand::none) {
     throw std::runtime_error(
@@ -266,14 +265,14 @@
         }
       },
       config);
-=======
+}
+
 [[nodiscard]] static std::string generate_command_name(const std::unique_ptr<Cli> &cli) {
   if (cli) {
     return fmt::format(FMT_STRING("hictk {}"), cli->get_printable_subcommand());
   }
 
   return "hictk";
->>>>>>> fe9958c8
 }
 
 // NOLINTNEXTLINE(bugprone-exception-escape)
