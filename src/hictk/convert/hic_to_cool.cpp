// Copyright (C) 2023 Roberto Rossini <roberros@uio.no>
//
// SPDX-License-Identifier: MIT

#include <fmt/format.h>
#include <fmt/std.h>
#include <readerwriterqueue.h>
#include <spdlog/spdlog.h>

#include <future>

#include "hictk/cooler/cooler.hpp"
#include "hictk/cooler/multires_cooler.hpp"
#include "hictk/hic.hpp"
#include "hictk/tools/tools.hpp"
#include "hictk/version.hpp"

namespace hictk::tools {

static bool missing_norm_or_interactions(const std::exception& e, hic::NormalizationMethod norm) {
  const std::string_view msg{e.what()};

  const auto missing_interactions =
      msg.find("unable to read file offset") != std::string_view::npos;

  const auto missing_norm_vect =
      msg.find(fmt::format(FMT_STRING("unable to find {} normalization vector"), norm)) !=
      std::string_view::npos;

  return missing_interactions || missing_norm_vect;
}

bool check_if_norm_exists(hic::HiCFile& f, hic::NormalizationMethod norm) {
  return std::any_of(f.chromosomes().begin(), f.chromosomes().end(), [&](const Chromosome& chrom) {
    try {
      if (!chrom.is_all()) {
        std::ignore = f.fetch(chrom.name(), norm);
      }
      return true;
    } catch (const std::exception& e) {
      if (!missing_norm_or_interactions(e, norm)) {
        throw;
      }
    }
    return false;
  });
}

static std::vector<double> read_weights_or_throw(hic::HiCFile& f, hic::NormalizationMethod norm,
                                                 const Chromosome& chrom,
                                                 std::size_t expected_length) {
  std::vector<double> weights_{};
  try {
    auto weights = f.fetch(chrom.name(), norm).weights1();
    if (!!weights && weights().size() != expected_length) {
      throw std::runtime_error(
          fmt::format(FMT_STRING("{} normalization vector for {} appears to be corrupted: "
                                 "expected {} values, found {}"),
                      norm, chrom.name(), expected_length, weights().size()));
    }
    weights_ = weights();
  } catch (const std::exception& e) {
    if (!missing_norm_or_interactions(e, norm)) {
      throw;
    }
  }
  return weights_;
}

static std::vector<double> read_weights(hic::HiCFile& f, const BinTable& bins,
                                        hic::NormalizationMethod norm) {
  std::vector<double> weights{};
  weights.reserve(bins.size());
  std::size_t missing_norms = 0;
  for (const auto& chrom : bins.chromosomes()) {
    if (chrom.is_all()) {
      continue;
    }
    const auto expected_length = (chrom.size() + bins.bin_size() - 1) / bins.bin_size();
    auto chrom_weights = read_weights_or_throw(f, norm, chrom, expected_length);
    if (chrom_weights.empty()) {
      chrom_weights.resize(expected_length, std::numeric_limits<double>::quiet_NaN());
      ++missing_norms;
    }
    weights.insert(weights.end(), chrom_weights.begin(), chrom_weights.end());
  }
  if (missing_norms == f.chromosomes().size() - 1) {
    spdlog::warn(FMT_STRING("[{}] {} normalization vector is missing. SKIPPING!"), bins.bin_size(),
                 norm);
  }

  assert(weights.size() == bins.size());
  return weights;
}

template <typename CoolerFile>
static void copy_weights(hic::HiCFile& hf, CoolerFile& cf, hic::NormalizationMethod norm,
                         bool fail_if_missing) {
  if (norm == hic::NormalizationMethod::NONE) {
    return;
  }
  const auto dset_name = fmt::to_string(norm);

  const auto norm_exists = check_if_norm_exists(hf, norm);

  if (!norm_exists) {
    if (fail_if_missing) {
      throw std::runtime_error(
          fmt::format(FMT_STRING("Unable to find {} normalization vector for resolution {}"), norm,
                      hf.bins().bin_size()));
    }

    spdlog::warn(FMT_STRING("[{}] {} normalization vector is missing. SKIPPING!"),
                 hf.bins().bin_size(), norm);
    return;
  }

  spdlog::info(FMT_STRING("[{}] processing {} normalization vector..."), hf.bins().bin_size(),
               norm);

  const auto weights = read_weights(hf, hf.bins(), norm);
  using T = std::remove_reference_t<decltype(cf)>;
  if constexpr (std::is_same_v<T, cooler::File>) {
    cf.write_weights(dset_name, weights.begin(), weights.end(), false, true);
  } else {
    cooler::File::write_weights(cf, dset_name, weights.begin(), weights.end(), false, true);
  }
}

[[nodiscard]] static cooler::File init_cooler(cooler::RootGroup entrypoint,
                                              std::uint32_t resolution, std::string_view genome,
                                              const Reference& chroms) {
  auto attrs = cooler::Attributes::init(resolution);
  attrs.assembly = genome.empty() ? "unknown" : std::string{genome};

  return cooler::File::create(std::move(entrypoint), chroms, resolution, attrs);
}

[[nodiscard]] static cooler::File init_cooler(std::string_view uri, std::uint32_t resolution,
                                              std::string_view genome, const Reference& chroms) {
  auto attrs = cooler::Attributes::init(resolution);
  attrs.assembly = genome.empty() ? "unknown" : std::string{genome};

  return cooler::File::create(uri, chroms, resolution, true, attrs);
}

static Reference generate_reference(const std::filesystem::path& p, std::uint32_t res) {
  hic::HiCFile const hf(p.string(), res);
  std::vector<std::string> names;
  std::vector<std::uint32_t> sizes;
  for (const auto& chrom : hf.chromosomes()) {
    if (!chrom.is_all()) {
      names.emplace_back(chrom.name());
      sizes.push_back(chrom.size());
    }
  }
  return {names.begin(), names.end(), sizes.begin()};
}

template <typename N>
static void enqueue_pixels(const hic::HiCFile& hf,
                           moodycamel::BlockingReaderWriterQueue<ThinPixel<N>>& queue,
                           std::atomic<bool>& early_return,
                           std::size_t update_frequency = 10'000'000) {
  try {
    auto sel = hf.fetch();
    auto first = sel.begin<N>();
    auto last = sel.end<N>();

    auto t0 = std::chrono::steady_clock::now();
    for (std::size_t i = 0; first != last && !early_return; ++i) {
      while (!queue.try_enqueue(*first)) {
        if (early_return) {
          return;
        }
      }
      ++first;

      if (i == update_frequency) {
        const auto t1 = std::chrono::steady_clock::now();
        const auto delta =
            static_cast<double>(
                std::chrono::duration_cast<std::chrono::milliseconds>(t1 - t0).count()) /
            1000.0;
        const auto bin1 = hf.bins().at(first->bin1_id);
        spdlog::info(
            FMT_STRING("[{}] processing {:ucsc} at {:.0f} pixels/s (cache hit rate {:.2f}%)..."),
            hf.resolution(), bin1, double(update_frequency) / delta,
            hf.block_cache_hit_rate() * 100);
        hf.reset_cache_stats();
        t0 = t1;
        i = 0;
      }
    }
    queue.enqueue(ThinPixel<N>{});
  } catch (...) {
    early_return = true;
    throw;
  }
}

template <typename N>
static std::size_t append_pixels(cooler::File& clr,
                                 moodycamel::BlockingReaderWriterQueue<ThinPixel<N>>& queue,
                                 std::atomic<bool>& early_return,
                                 std::size_t buffer_capacity = 100'000) {
  try {
    std::vector<ThinPixel<N>> buffer{buffer_capacity};
    buffer.clear();

    ThinPixel<N> value{};
    std::size_t nnz = 0;

    while (!early_return) {
      while (!queue.try_dequeue(value)) {
        if (early_return) {
          return nnz;
        }
      }

      if (!value) {
        break;
      }

      buffer.push_back(value);
      ++nnz;

      if (buffer.size() == buffer.capacity()) {
        clr.append_pixels(buffer.begin(), buffer.end());
        buffer.clear();
      }
    }

    if (!buffer.empty()) {
      clr.append_pixels(buffer.begin(), buffer.end());
    }
    return nnz + buffer.size();
  } catch (...) {
    early_return = true;
    throw;
  }
}

template <typename N>
static void convert_resolution_multi_threaded(
    hic::HiCFile& hf, cooler::File&& clr,
    const std::vector<hic::NormalizationMethod>& normalization_methods,
    bool fail_if_norm_not_found) {
  const auto t0 = std::chrono::steady_clock::now();

  spdlog::info(FMT_STRING("[{}] begin processing {}bp matrix..."), hf.resolution(),
               hf.resolution());

  spdlog::info(FMT_STRING("[{}] block cache capacity: {:.2f} MBs"), hf.resolution(),
               double(hf.cache_capacity()) / 1.0e6);

  std::atomic<bool> early_return = false;
  moodycamel::BlockingReaderWriterQueue<ThinPixel<N>> queue{1'000'000};

  auto producer_fx = [&]() { return enqueue_pixels<N>(hf, queue, early_return); };
  auto producer = std::async(std::launch::async, producer_fx);

  auto consumer_fx = [&]() { return append_pixels<N>(clr, queue, early_return); };
  auto consumer = std::async(std::launch::async, consumer_fx);

  try {
    producer.get();
  } catch (const std::exception& e) {
    early_return = true;
    throw std::runtime_error(fmt::format(
        FMT_STRING("exception raised while reading interactions from input file: {}"), e.what()));
  }

  std::size_t nnz = 0;
  try {
    nnz = consumer.get();
  } catch (const std::exception& e) {
    early_return = true;
    throw std::runtime_error(fmt::format(
        FMT_STRING("exception raised while writing interactions to output file: {}"), e.what()));
  }

  for (const auto norm : normalization_methods) {
    copy_weights(hf, clr, norm, fail_if_norm_not_found);
  }

  const auto resolution = clr.bin_size();
  clr.close();
  const auto t1 = std::chrono::steady_clock::now();
  const auto delta =
      static_cast<double>(std::chrono::duration_cast<std::chrono::milliseconds>(t1 - t0).count()) /
      1000.0;
  spdlog::info(FMT_STRING("[{}] DONE! Processed {} pixels across {} chromosomes in {:.2f}s"),
               resolution, nnz, hf.chromosomes().size() - 1, delta);
}

void hic_to_cool(const ConvertConfig& c) {
  assert(!c.resolutions.empty());

  const auto chroms = generate_reference(c.path_to_input.string(), c.resolutions.front());
<<<<<<< HEAD
  hic::HiCFile hf(c.path_to_input.string(), c.resolutions.front());
=======
  hic::HiCFile hf(c.path_to_input.string(), c.resolutions.front(), hic::MatrixType::observed,
                  hic::MatrixUnit::BP, c.block_cache_size);
  assert(spdlog::default_logger());
>>>>>>> 3fa15c80

  if (c.resolutions.size() == 1) {
    convert_resolution_multi_threaded<std::int32_t>(
        hf, init_cooler(c.path_to_output.string(), c.resolutions.front(), c.genome, chroms),
        c.normalization_methods, c.fail_if_normalization_method_is_not_avaliable);
    return;
  }

  auto mclr = cooler::MultiResFile::create(c.path_to_output.string(), chroms, c.force);

  std::for_each(c.resolutions.begin(), c.resolutions.end(), [&](const auto res) {
    hf.open(res);
    auto attrs = cooler::Attributes::init(res);
    attrs.assembly = c.genome.empty() ? "unknown" : std::string{c.genome};
    convert_resolution_multi_threaded<std::int32_t>(
        hf, init_cooler(mclr.init_resolution(res), res, c.genome, chroms), c.normalization_methods,
        c.fail_if_normalization_method_is_not_avaliable);
    hf.clear_cache();
  });
}
}  // namespace hictk::tools<|MERGE_RESOLUTION|>--- conflicted
+++ resolved
@@ -298,13 +298,8 @@
   assert(!c.resolutions.empty());
 
   const auto chroms = generate_reference(c.path_to_input.string(), c.resolutions.front());
-<<<<<<< HEAD
   hic::HiCFile hf(c.path_to_input.string(), c.resolutions.front());
-=======
-  hic::HiCFile hf(c.path_to_input.string(), c.resolutions.front(), hic::MatrixType::observed,
-                  hic::MatrixUnit::BP, c.block_cache_size);
   assert(spdlog::default_logger());
->>>>>>> 3fa15c80
 
   if (c.resolutions.size() == 1) {
     convert_resolution_multi_threaded<std::int32_t>(
