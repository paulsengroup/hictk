--- conflicted
+++ resolved
@@ -33,11 +33,7 @@
 namespace hictk::tools {
 
 void Cli::make_convert_subcommand() {
-<<<<<<< HEAD
   auto& sc = *_cli.add_subcommand("convert", "Convert Hi-C files between different formats.")
-=======
-  auto& sc = *_cli.add_subcommand("convert", "Convert Hi-C matrices to a different format.")
->>>>>>> af60f390
                   ->fallthrough()
                   ->preparse_callback([this]([[maybe_unused]] std::size_t i) {
                     assert(_config.index() == 0);
