// Copyright (C) 2023 Roberto Rossini <roberros@uio.no>
//
// SPDX-License-Identifier: MIT

#include "hictk/tools/cli.hpp"

#include <fmt/format.h>
#include <fmt/std.h>
#include <spdlog/common.h>
#include <spdlog/spdlog.h>

#include <CLI/CLI.hpp>
#include <cassert>
#include <cstdint>
#include <regex>
#include <string>

#include "hictk/cooler/utils.hpp"
#include "hictk/hic/utils.hpp"
#include "hictk/tools/config.hpp"

namespace hictk::tools {

class CoolerFileValidator : public CLI::Validator {
 public:
  CoolerFileValidator() : Validator("Cooler") {
    func_ = [](std::string& uri) -> std::string {
      if (!hictk::cooler::utils::is_cooler(uri)) {
        if (hictk::cooler::utils::is_multires_file(uri)) {
          return "URI points to a .mcool file: " + uri;
        }
        return "Not a valid Cooler: " + uri;
      }
      return "";
    };
  }
};

class MultiresCoolerFileValidator : public CLI::Validator {
 public:
  MultiresCoolerFileValidator() : Validator("Multires-cooler") {
    func_ = [](std::string& uri) -> std::string {
      if (!hictk::cooler::utils::is_multires_file(uri)) {
        return "Not a valid multi-resolution cooler: " + uri;
      }
      return "";
    };
  }
};

class HiCFileValidator : public CLI::Validator {
 public:
  HiCFileValidator() : Validator("HiC") {
    func_ = [](std::string& uri) -> std::string {
      const auto path = cooler::parse_cooler_uri(uri).file_path;
      if (!hictk::hic::utils::is_hic_file(path)) {
        return "Not a valid .hic file: " + path;
      }
      return "";
    };
  }
};

[[nodiscard]] static std::string str_replace_all(std::string s, const std::regex& pattern,
                                                 const std::string& replacement) {
  while (std::regex_search(s, pattern)) {
    s = std::regex_replace(s, pattern, replacement);
  }
  return s;
}

class Formatter : public CLI::Formatter {
  // NOLINTNEXTLINE(readability-function-cognitive-complexity)
  [[nodiscard]] inline std::string make_option_opts(const CLI::Option* opt) const override {
    if (!opt->get_option_text().empty()) {
      return opt->get_option_text();
    }

    auto str_contains = [](const auto s, const auto query) {
      return s.find(query) != decltype(s)::npos;
    };

    std::string out;
    if (opt->get_type_size() != 0) {
      // Format default values so that the help string reads like: --my-option=17.0
      if (!opt->get_default_str().empty()) {
        if (internal::starts_with(opt->get_type_name(), "FLOAT")) {
          auto s = opt->get_default_str();
          if (s.find('.') == std::string::npos) {
            s += ".0";
          }
          out += fmt::format(FMT_STRING("={}"), s);
        } else {
          out += fmt::format(FMT_STRING("={}"), opt->get_default_str());
        }
      }

      // Format param domain using open/closed interval notation
      const std::regex pattern(" - ");
      if (const auto& t = opt->get_type_name(); str_contains(t, " in ")) {
        const auto p1 = t.find('[', t.find(" in "));
        const auto p2 = t.find(']', t.find(" in "));
        if (p1 != std::string::npos && p2 != std::string::npos && p2 > p1) {
          out += " " + str_replace_all(t.substr(p1, p2), pattern, ", ");
        }
      } else if (str_contains(t, "POSITIVE")) {
        out += " (0, inf)";
      } else if (str_contains(t, "NONNEGATIVE") || str_contains(t, "UINT")) {
        out += " [0, inf)";
      }

      if (opt->get_expected_max() == CLI::detail::expected_max_vector_size) {
        out += " ...";
      } else if (opt->get_expected_min() > 1) {
        out += fmt::format(FMT_STRING(" x {}"), opt->get_expected());
      }

      if (opt->get_required()) {
        out += " REQUIRED";
      }
    }
    if (!opt->get_envname().empty()) {
      out += fmt::format(FMT_STRING(" ({}: {})"), get_label("env"), opt->get_envname());
    }
    if (!opt->get_needs().empty()) {
      out += fmt::format(FMT_STRING(" {}:"), get_label("needs"));
      for (const auto* op : opt->get_needs()) {
        out += fmt::format(FMT_STRING(" {}"), op->get_name());
      }
    }
    if (!opt->get_excludes().empty()) {
      out += fmt::format(FMT_STRING(" {}:"), get_label("excludes"));
      for (const auto* op : opt->get_excludes()) {
        out += fmt::format(FMT_STRING(" {}"), op->get_name());
      }
    }

    return out;
  }
};

// clang-format off
inline const auto IsValidCoolerFile = CoolerFileValidator();                  // NOLINT(cert-err58-cpp)
inline const auto IsValidMultiresCoolerFile = MultiresCoolerFileValidator();  // NOLINT(cert-err58-cpp)
inline const auto IsValidHiCFile = HiCFileValidator();                        // NOLINT(cert-err58-cpp)
// clang-format on

// clang-format off
// NOLINTNEXTLINE(cert-err58-cpp)
inline const auto ParseHiCMatrixType = CLI::CheckedTransformer(
    std::map<std::string, hictk::hic::MatrixType>{
        {"observed", hictk::hic::MatrixType::observed},
        {"oe", hictk::hic::MatrixType::oe},
        {"expected", hictk::hic::MatrixType::expected}},
    CLI::ignore_case);

// NOLINTNEXTLINE(cert-err58-cpp)
inline const auto ParseHiCNormalization = CLI::CheckedTransformer(
    std::map<std::string, hictk::hic::NormalizationMethod>{
        {"NONE", hictk::hic::NormalizationMethod::NONE},
        {"VC", hictk::hic::NormalizationMethod::VC},
        {"VC_SQRT", hictk::hic::NormalizationMethod::VC_SQRT},
        {"KR", hictk::hic::NormalizationMethod::KR},
        {"SCALE", hictk::hic::NormalizationMethod::SCALE},
        {"INTER_VC", hictk::hic::NormalizationMethod::INTER_VC},
        {"INTER_KR", hictk::hic::NormalizationMethod::INTER_KR},
        {"INTER_SCALE", hictk::hic::NormalizationMethod::INTER_SCALE},
        {"GW_VC", hictk::hic::NormalizationMethod::GW_VC},
        {"GW_KR", hictk::hic::NormalizationMethod::GW_KR},
        {"GW_SCALE", hictk::hic::NormalizationMethod::GW_SCALE}},
    CLI::ignore_case);

// NOLINTNEXTLINE(cert-err58-cpp)
inline const auto ParseHiCMatrixUnit = CLI::CheckedTransformer(
    std::map<std::string, hictk::hic::MatrixUnit>{
        {"BP", hictk::hic::MatrixUnit::BP},
        {"FRAG", hictk::hic::MatrixUnit::FRAG}},
    CLI::ignore_case);
// clang-format on

Cli::Cli(int argc, char** argv) : _argc(argc), _argv(argv), _exec_name(*argv) { this->make_cli(); }

Cli::subcommand Cli::get_subcommand() const noexcept { return this->_subcommand; }
std::string_view Cli::get_printable_subcommand() const noexcept {
  return Cli::subcommand_to_str(this->get_subcommand());
}

auto Cli::parse_arguments() -> Config {
  try {
    this->_cli.name(this->_exec_name);
    this->_cli.parse(this->_argc, this->_argv);

    if (this->_cli.get_subcommand("convert")->parsed()) {
      this->_subcommand = subcommand::convert;
    } else if (this->_cli.get_subcommand("dump")->parsed()) {
      this->_subcommand = subcommand::dump;
    } else if (this->_cli.get_subcommand("load")->parsed()) {
      this->_subcommand = subcommand::load;
    } else if (this->_cli.get_subcommand("merge")->parsed()) {
      this->_subcommand = subcommand::merge;
    } else {
      this->_subcommand = subcommand::help;
    }
  } catch (const CLI::ParseError& e) {
    //  This takes care of formatting and printing error messages (if any)
    this->_exit_code = this->_cli.exit(e);
    return this->_config;
  } catch (const std::exception& e) {
    this->_exit_code = 1;
    throw std::runtime_error(fmt::format(
        FMT_STRING(
            "An unexpected error has occurred while parsing CLI arguments: {}. If you see this "
            "message, please file an issue on GitHub"),
        e.what()));

  } catch (...) {
    this->_exit_code = 1;
    throw std::runtime_error(
        "An unknown error occurred while parsing CLI arguments! If you see this message, please "
        "file an issue on GitHub");
  }
  this->validate();
  this->transform_args();

  this->_exit_code = 0;
  return this->_config;
}

int Cli::exit(const CLI::ParseError& e) const { return this->_cli.exit(e); }

std::string_view Cli::subcommand_to_str(subcommand s) noexcept {
  switch (s) {
    case convert:
      return "convert";
    case dump:
      return "dump";
    case load:
      return "load";
    case merge:
      return "merge";
    default:
      assert(s == help);
      return "--help";
  }
}

void Cli::make_convert_subcommand() {
  auto& sc = *this->_cli.add_subcommand("convert", "Convert HiC matrices to a different format.")
                  ->fallthrough()
                  ->preparse_callback([this]([[maybe_unused]] std::size_t i) {
                    assert(this->_config.index() == 0);
                    this->_config = ConvertConfig{};
                  });

  this->_config = ConvertConfig{};
  auto& c = std::get<ConvertConfig>(this->_config);

  // clang-format off
  sc.add_option(
      "input",
      c.path_to_input,
      "Path to the .hic, .cool or .mcool file to be converted.")
      ->check(IsValidHiCFile | IsValidCoolerFile | IsValidMultiresCoolerFile)
      ->required();
  sc.add_option(
      "output",
      c.path_to_output,
      "Output path. File extension is used to infer output format.")
      ->required();
  sc.add_option(
      "--output-fmt",
      c.output_format,
      "Output format (by default this is inferred from the output file extension).\n"
      "Should be one of:\n"
      "- cool\n"
      "- mcool\n"
      "- hic\n")
      ->check(CLI::IsMember({"cool", "mcool", "hic"}))
      ->default_str("auto");
  sc.add_option(
      "-j,--juicer-tools-jar",
      c.juicer_tools_jar,
      "Path to juicer_tools or hic_tools JAR.")
      ->check(CLI::ExistingFile);
  sc.add_option(
      "-r,--resolutions",
      c.resolutions,
      "One or more resolution to be converted. By default all resolutions are converted.")
      ->check(CLI::PositiveNumber);
  sc.add_option(
       "--normalization-methods",
       c.normalization_methods_str,
       fmt::format(FMT_STRING("Name of one or more normalization methods to be copied.\n"
                              "By default vectors for all known normalization methods are copied.\n"
                              "Supported methods:\n"
                              "- weights\n"
                              "- {}"),
                   fmt::join(hic::NORMALIZATION_METHODS, "\n - ")))
      ->default_str("ALL");
  sc.add_flag(
      "--fail-if-norm-not-found",
      c.fail_if_normalization_method_is_not_avaliable,
      "Fail if any of the requested normalization vectors are missing.")
      ->capture_default_str();
  sc.add_option(
      "-g,--genome",
      c.genome,
      "Genome assembly name. By default this is copied from the .hic file metadata.");
  sc.add_option(
      "--read-cache-size",
      c.block_cache_size,
      "Maximum size of the in-memory read cache. Not used when converting to .hic")
      ->default_str("auto")
      ->check(CLI::PositiveNumber)
      ->transform(CLI::AsSizeValue(true));
  sc.add_option(
      "--tmpdir",
      c.tmp_dir,
      "Path where to store temporary files.");
  sc.add_option(
      "-v,--verbosity",
      c.verbosity,
      "Set verbosity of output to the console.")
      ->check(CLI::Range(1, 4))
      ->capture_default_str();
  sc.add_option(
      "-p,--processes",
      c.processes,
      "Maximum number of parallel processes to spawn.\n"
      "When converting from hic to cool, only two processes will be used.")
      ->check(CLI::Range(2, 1024))
      ->capture_default_str();
  sc.add_option(
      "-l,--compression-level",
      c.gzip_compression_lvl,
      "Compression level used to compress temporary files.\n"
      "Pass 0 to disable compression.")
      ->check(CLI::Range(0, 9))
      ->capture_default_str();
  sc.add_flag(
      "-f,--force",
      c.force,
      "Overwrite existing files (if any).")
      ->capture_default_str();
  // clang-format on
}

void Cli::make_dump_subcommand() {
  auto& sc = *this->_cli.add_subcommand("dump", "Dump Cooler data to stdout.")
                  ->fallthrough()
                  ->preparse_callback([this]([[maybe_unused]] std::size_t i) {
                    assert(this->_config.index() == 0);
                    this->_config = DumpConfig{};
                  });

  this->_config = DumpConfig{};
  auto& c = std::get<DumpConfig>(this->_config);

  // clang-format off
  sc.add_option(
      "uri",
      c.uri,
      "Path to a .hic, .cool or .mcool file (Cooler URI syntax supported).")
      ->check(IsValidHiCFile | IsValidCoolerFile)
      ->required();

  sc.add_option(
      "--resolution",
      c.resolution,
      "HiC matrix resolution (ignored when file is not in .hic format).")
      ->check(CLI::NonNegativeNumber);

  sc.add_option(
      "--matrix-type",
      c.matrix_type,
      "Matrix type (ignored when file is not in .hic format).")
      ->transform(ParseHiCMatrixType)
      ->default_str("observed");

  sc.add_option(
      "--matrix-unit",
      c.matrix_unit,
      "Matrix unit (ignored when file is not in .hic format).")
      ->transform(ParseHiCMatrixUnit)
      ->default_str("BP");

  sc.add_option(
      "-t,--table",
      c.table,
      "Name of the table to dump.\n")
      ->check(CLI::IsMember({"chroms", "bins", "pixels"}))
      ->capture_default_str();

  sc.add_option(
      "-r,--range",
      c.range1,
      "Coordinates of the genomic regions to be dumped following UCSC-style notation (chr1:0-1000).")
      ->capture_default_str();

  sc.add_option(
      "--range2",
      c.range2,
      "Coordinates of the genomic regions to be dumped following UCSC-style notation (chr1:0-1000).")
      ->capture_default_str();

  sc.add_option(
      "--query-file",
      c.query_file,
      "Path to a BEDPE file with the list of coordinates to be fetched (pass - to read queries from stdin).")
      ->check(CLI::ExistingFile | CLI::IsMember({"-"}))
      ->capture_default_str();

  sc.add_option(
      "-b,--balance",
      c.normalization,
      "Balance interactions using the given method.")
      ->capture_default_str();

  sc.add_flag(
      "--join,!--no-join",
      c.join,
      "Output pixels in BG2 format.")
      ->capture_default_str();

  sc.add_option(
      "--weight-type",
      c.weight_type,
      "How balancing weights should be applied to raw interactions (ignored when file is in .hic format).")
      ->check(CLI::IsMember({"infer", "divisive", "multiplicative"}))
      ->capture_default_str();

  // clang-format on

  sc.get_option("--query-file")->excludes(sc.get_option("--range"));
  sc.get_option("--query-file")->excludes(sc.get_option("--range2"));

  this->_config = std::monostate{};
}

void Cli::make_load_subcommand() {
  auto& sc =
      *this->_cli
           .add_subcommand("load", "Build .cool files from interactions in various text formats.")
           ->fallthrough()
           ->preparse_callback([this]([[maybe_unused]] std::size_t i) {
             assert(this->_config.index() == 0);
             this->_config = LoadConfig{};
           });

  this->_config = LoadConfig{};
  auto& c = std::get<LoadConfig>(this->_config);

  // clang-format off
  sc.add_option(
      "chrom-sizes",
      c.path_to_chrom_sizes,
      "Path to .chrom.sizes file.")
      ->check(CLI::ExistingFile)
      ->required();

  sc.add_option(
      "bin-size",
      c.bin_size,
      "Bin size (bp).")
      ->check(CLI::PositiveNumber)
      ->required();

  sc.add_option(
      "output-uri",
      c.uri,
      "Path to output Cooler (URI syntax supported).")
      ->required();

  sc.add_option(
      "-f,--format",
      c.format,
      "Input format.")
      ->check(CLI::IsMember({"4dn", "validpairs", "bg2", "coo"}))
      ->required();

  sc.add_flag(
      "--force",
      c.force,
      "Force overwrite existing output file(s).")
      ->capture_default_str();

  sc.add_option(
      "--assembly",
      c.assembly,
      "Assembly name.")
      ->capture_default_str();

  sc.add_flag(
      "--count-as-float",
      c.count_as_float,
      "Interactions are floats.")
      ->capture_default_str();

  sc.add_flag(
      "--assume-sorted,!--assume-unsorted",
      c.assume_sorted,
      "Assume input files are already sorted.")
      ->capture_default_str();
  sc.add_option(
      "--batch-size",
      c.batch_size,
      "Number of pixels to buffer in memory. Only used when processing unsorted interactions or pairs")
      ->capture_default_str();
  // clang-format on

  this->_config = std::monostate{};
}

void Cli::make_merge_subcommand() {
  auto& sc = *this->_cli.add_subcommand("merge", "Merge coolers.")
                  ->fallthrough()
                  ->preparse_callback([this]([[maybe_unused]] std::size_t i) {
                    assert(this->_config.index() == 0);
                    this->_config = MergeConfig{};
                  });

  this->_config = MergeConfig{};
  auto& c = std::get<MergeConfig>(this->_config);

  // clang-format off
  sc.add_option(
      "input-coolers",
      c.input_uris,
      "Path to two or more Cooler files to be merged (URI syntax supported).")
      ->check(IsValidCoolerFile)
      ->expected(2, std::numeric_limits<int>::max())
      ->required();

  sc.add_option(
      "-o,--output-cooler",
      c.output_uri,
      "Output Cooler (URI syntax supported).\n"
      "When not specified, merged interactions will be printed to stdout.");

  sc.add_flag(
      "-f,--force",
      c.force,
      "Force overwrite output cooler.")
      ->capture_default_str();

  sc.add_option(
      "--chunk-size",
      c.chunk_size,
      "Number of pixels to store in memory before writing to disk.")
      ->capture_default_str();

  // clang-format on

  this->_config = std::monostate{};
}

void Cli::make_cli() {
  this->_cli.name(this->_exec_name);
  this->_cli.description("Coolerpp tools.");
  this->_cli.set_version_flag("-V,--version", "hictk::cooler-tools-0.0.1");
  this->_cli.require_subcommand(1);

  this->make_convert_subcommand();
  this->make_dump_subcommand();
  this->make_load_subcommand();
  this->make_merge_subcommand();
}

static void check_requested_resolutions_avail(const std::filesystem::path& path_to_input_file,
                                              const std::vector<std::uint32_t>& requested_res,
                                              std::vector<std::string>& errors) {
  const auto available_res = [&]() -> std::vector<std::uint32_t> {
    if (hic::utils::is_hic_file(path_to_input_file)) {
      return hic::utils::list_resolutions(path_to_input_file);
    }

    if (cooler::utils::is_multires_file(path_to_input_file.string())) {
      return cooler::utils::list_resolutions(path_to_input_file);
    }

    return {cooler::File::open_read_only(path_to_input_file.string()).bin_size()};
  }();

  std::vector<std::uint32_t> missing_resolutions;
  for (const auto res : requested_res) {
    const auto it = std::find(available_res.begin(), available_res.end(), std::int32_t(res));
    if (it == available_res.end()) {
      missing_resolutions.push_back(res);
    }
  }

  if (!missing_resolutions.empty()) {
    errors.emplace_back(fmt::format(FMT_STRING("{} does not contain matrices for the following "
                                               "resolution(s): {}.\n"
                                               "Available resolutions: {}"),
                                    path_to_input_file, fmt::join(missing_resolutions, ", "),
                                    fmt::join(available_res, ", ")));
  }
}

static void check_normalization_methods(const std::vector<std::string>& norm_methods,
                                        std::vector<std::string>& errors) {
  assert(!norm_methods.empty());
  if (norm_methods.size() > 1 && norm_methods.front() != "ALL") {
    for (const auto& n : norm_methods) {
      try {
        std::ignore = hic::ParseNormStr(n);
      } catch (...) {
        errors.emplace_back(
            fmt::format(FMT_STRING("\"{}\" is not a known normalization method"), n));
      }
    }
  }
}

void Cli::validate_convert_subcommand() const {
  const auto& c = std::get<ConvertConfig>(this->_config);
  std::vector<std::string> errors;

  const auto is_hic = hic::utils::is_hic_file(c.path_to_input);
  const auto is_cool = cooler::utils::is_cooler(c.path_to_input.string());
  const auto is_mcool = cooler::utils::is_multires_file(c.path_to_input.string());

  if (!is_hic && !is_cool && !is_mcool) {
    errors.emplace_back(
        fmt::format(FMT_STRING("{} is not in .hic, .cool or .mcool format"), c.path_to_input));
  }

  if ((is_cool || is_mcool) && c.juicer_tools_jar.empty()) {
    errors.emplace_back(
        fmt::format(FMT_STRING("--juicer-tools-jar is required when converting to .hic.")));
  }

  if (!c.output_format.empty()) {
    if ((is_hic && c.output_format == "hic") || (is_cool && c.output_format == "cool") ||
        (is_mcool && c.output_format == "mcool")) {
      errors.emplace_back("input and output file already are in the same format");
    }
  }

  if (!c.resolutions.empty()) {
    check_requested_resolutions_avail(c.path_to_input, c.resolutions, errors);
  }

  check_normalization_methods(c.normalization_methods_str, errors);

  if (!errors.empty()) {
    throw std::runtime_error(fmt::format(
        FMT_STRING(
            "The following error(s) where encountered while validating CLI arguments:\n - {}"),
        fmt::join(errors, "\n - ")));
  }
}

void Cli::validate_dump_subcommand() const {
  assert(this->_cli.get_subcommand("dump")->parsed());

  [[maybe_unused]] std::vector<std::string> warnings;
  std::vector<std::string> errors;
  const auto& c = std::get<DumpConfig>(this->_config);

  if (!errors.empty()) {
    throw std::runtime_error(
        fmt::format(FMT_STRING("the following error(s) where encountered while validating CLI "
                               "arguments and input file(s):\n - {}"),
                    fmt::join(errors, "\n - ")));
  }

  const auto is_hic = hic::utils::is_hic_file(c.uri);
  const auto is_cooler = cooler::utils::is_cooler(c.uri);
  const auto is_mcooler = cooler::utils::is_multires_file(c.uri);

  if (is_hic && c.resolution == 0) {
    errors.emplace_back("--resolution is mandatory when file is in .hic format.");
  }

  const auto resolution_parsed =
      !this->_cli.get_subcommand("dump")->get_option("--resolution")->empty();

  if ((is_cooler || is_mcooler) && resolution_parsed) {
    warnings.emplace_back("--resolution is ignored when file is in .cool or .mcool format.");
  }

  const auto weight_type_parsed =
      !this->_cli.get_subcommand("dump")->get_option("--weight-type")->empty();

  if (is_hic && weight_type_parsed) {
    warnings.emplace_back("--weight-type is ignored when file is in .hic format.");
  }

  const auto matrix_type_parsed =
      !this->_cli.get_subcommand("dump")->get_option("--matrix-type")->empty();
  const auto matrix_unit_parsed =
      !this->_cli.get_subcommand("dump")->get_option("--matrix-unit")->empty();

  if (!is_hic && (matrix_type_parsed || matrix_unit_parsed)) {
    warnings.emplace_back(
        "--matrix-type and --matrix-unit are ignored when input file is not in .hic format.");
  }

  if (is_hic && c.matrix_unit == hic::MatrixUnit::FRAG) {
    errors.emplace_back("--matrix-type=FRAG is not yet supported.");
  }

  for (const auto& w : warnings) {
    spdlog::warn(FMT_STRING("{}"), w);
  }

  if (!errors.empty()) {
    throw std::runtime_error(
        fmt::format(FMT_STRING("the following error(s) where encountered while validating CLI "
                               "arguments and input file(s):\n - {}\n"),
                    fmt::join(errors, "\n - ")));
  }
}

void Cli::validate_load_subcommand() const {
  assert(this->_cli.get_subcommand("load")->parsed());

  std::vector<std::string> errors;
  const auto& c = std::get<LoadConfig>(this->_config);

  if (!c.force && std::filesystem::exists(c.uri)) {
    errors.emplace_back(fmt::format(
        FMT_STRING("Refusing to overwrite file {}. Pass --force to overwrite."), c.uri));
  }

  if (!errors.empty()) {
    throw std::runtime_error(
        fmt::format(FMT_STRING("the following error(s) where encountered while validating CLI "
                               "arguments and input file(s):\n - {}"),
                    fmt::join(errors, "\n - ")));
  }
}

void Cli::validate_merge_subcommand() const {
  assert(this->_cli.get_subcommand("merge")->parsed());
  /*
  std::vector<std::string> errors;
  const auto& c = std::get<MergeConfig>(this->_config);

  if (!errors.empty()) {
    throw std::runtime_error(
        fmt::format(FMT_STRING("the following error(s) where encountered while validating CLI "
                               "arguments and input file(s):\n - {}"),
                    fmt::join(errors, "\n - ")));
  }
  */
}

void Cli::validate() const {
  switch (this->_subcommand) {
    case convert:
      this->validate_convert_subcommand();
      break;
    case dump:
      this->validate_dump_subcommand();
      break;
    case load:
      this->validate_load_subcommand();
      break;
    case merge:
      this->validate_merge_subcommand();
      break;
    case help:
      break;
  }
}

[[nodiscard]] static std::vector<hic::NormalizationMethod> generate_norm_vect(
    const std::vector<std::string>& norms_str) {
  assert(!norms_str.empty());
  if (norms_str.size() == 1 && norms_str.front() == "ALL") {
    return {hic::NORMALIZATION_METHODS.begin(), hic::NORMALIZATION_METHODS.end()};
  }

  std::vector<hic::NormalizationMethod> norms(norms_str.size());
  std::transform(norms_str.begin(), norms_str.end(), norms.begin(),
                 [&](const auto& s) { return hic::ParseNormStr(s); });
  return norms;
}

[[nodiscard]] static std::string infer_input_format(const std::filesystem::path& p) {
  if (cooler::utils::is_cooler(p.string())) {
    return "cool";
  }
  if (cooler::utils::is_multires_file(p.string())) {
    return "mcool";
  }
  assert(hic::utils::is_hic_file(p));
  return "hic";
}

[[nodiscard]] static std::string infer_output_format(const std::filesystem::path& p) {
  const auto ext = p.extension();
  if (ext == ".hic") {
    return "hic";
  }
  if (ext == ".mcool") {
    return "mcool";
  }
  if (ext == ".cool") {
    return "cool";
  }

  throw std::runtime_error(
      fmt::format(FMT_STRING("unable to infer output file format from file name {}"), p));
}

[[nodiscard]] static std::vector<std::uint32_t> list_resolutions(const std::filesystem::path& p,
                                                                 std::string_view format) {
  if (format == "cool") {
    return {cooler::File::open_read_only(p.string()).bin_size()};
  }
  if (format == "mcool") {
    return cooler::utils::list_resolutions(p);
  }
  assert(format == "hic");
  return hic::utils::list_resolutions(p);
}

<<<<<<< HEAD
// NOLINTNEXTLINE
=======
// NOLINTNEXTLINE(misc-no-recursion)
>>>>>>> ae25d940
[[nodiscard]] static std::string infer_assembly(const std::filesystem::path& p,
                                                std::uint32_t resolution, std::string_view format) {
  if (format == "cool") {
    auto assembly = cooler::File::open_read_only(p.string()).attributes().assembly;
    return !!assembly ? *assembly : "unknown";
  }
  if (format == "mcool") {
    return infer_assembly(fmt::format(FMT_STRING("{}::/resolutions/{}"), p.string(), resolution),
                          resolution, "cool");
  }
  assert(format == "hic");
  return hic::HiCFile{p.string(), resolution}.assembly();
}

void Cli::transform_args_convert_subcommand() {
  auto& c = std::get<ConvertConfig>(this->_config);

  c.input_format = infer_input_format(c.path_to_input);
  if (c.output_format.empty()) {
    c.output_format = infer_output_format(c.path_to_output);
  }

  if (c.resolutions.empty()) {
    c.resolutions = list_resolutions(c.path_to_input, c.input_format);
  }

  c.normalization_methods = generate_norm_vect(c.normalization_methods_str);

  if (c.genome.empty()) {
    c.genome = infer_assembly(c.path_to_input, c.resolutions.back(), c.input_format);
  }

  if (c.norm_dset_names.empty()) {
    c.norm_dset_names.resize(c.normalization_methods.size());
    std::transform(c.normalization_methods.begin(), c.normalization_methods.end(),
                   c.norm_dset_names.begin(), [](const auto norm) { return fmt::to_string(norm); });
  }

  // in spdlog, high numbers correspond to low log levels
  assert(c.verbosity > 0 && c.verbosity < 5);
  c.verbosity = static_cast<std::uint8_t>(spdlog::level::critical) - c.verbosity;

  if (c.tmp_dir.empty()) {
    c.tmp_dir = c.path_to_output.parent_path();
  }
}

void Cli::transform_args() {
  switch (this->_subcommand) {
    case convert:
      this->transform_args_convert_subcommand();
      break;
    case dump:  // NOLINT
      // this->transform_args_dump_subcommand();
      break;
    case load:  // NOLINT
      // this->transform_args_load_subcommand();
      break;
    case merge:  // NOLINT
      // this->transform_args_merge_subcommand();
      break;
    case help:
      break;
  }
}

}  // namespace hictk::tools<|MERGE_RESOLUTION|>--- conflicted
+++ resolved
@@ -819,11 +819,7 @@
   return hic::utils::list_resolutions(p);
 }
 
-<<<<<<< HEAD
-// NOLINTNEXTLINE
-=======
 // NOLINTNEXTLINE(misc-no-recursion)
->>>>>>> ae25d940
 [[nodiscard]] static std::string infer_assembly(const std::filesystem::path& p,
                                                 std::uint32_t resolution, std::string_view format) {
   if (format == "cool") {
