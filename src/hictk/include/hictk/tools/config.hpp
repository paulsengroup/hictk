--- conflicted
+++ resolved
@@ -85,7 +85,13 @@
   std::uint8_t verbosity{2};
 };
 
-<<<<<<< HEAD
+struct ValidateConfig {
+  std::string uri{};
+  bool validate_index{false};
+  bool quiet{false};
+  std::uint8_t verbosity{2};
+};
+
 struct ZoomifyConfig {
   std::string input_uri{};
   std::string output_path{};
@@ -93,12 +99,6 @@
   std::vector<std::uint32_t> resolutions{};
 
   bool force{false};
-=======
-struct ValidateConfig {
-  std::string uri{};
-  bool validate_index{false};
-  bool quiet{false};
->>>>>>> dee3891a
   std::uint8_t verbosity{2};
 };
 
@@ -108,11 +108,8 @@
                             DumpConfig,
                             LoadConfig,
                             MergeConfig,
-<<<<<<< HEAD
+                            ValidateConfig,
                             ZoomifyConfig>;
-=======
-                            ValidateConfig>;
->>>>>>> dee3891a
 // clang-format on
 
 }  // namespace hictk::tools