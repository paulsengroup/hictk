--- conflicted
+++ resolved
@@ -36,11 +36,7 @@
   std::size_t threads{1};
   std::size_t chunk_size{10'000'000};
 
-<<<<<<< HEAD
-  std::int16_t verbosity{4};
-=======
-  std::uint8_t verbosity{3};
->>>>>>> 90c12941
+  std::int16_t verbosity{3};
   bool force{false};
 };
 
@@ -62,11 +58,7 @@
   std::size_t threads{1};
   std::size_t chunk_size{10'000'000};
 
-<<<<<<< HEAD
-  std::int16_t verbosity{4};
-=======
-  std::uint8_t verbosity{3};
->>>>>>> 90c12941
+  std::int16_t verbosity{3};
   bool force{false};
 };
 
@@ -80,11 +72,7 @@
   bool symlink_to_weight{true};
   bool stdout_{false};
 
-<<<<<<< HEAD
-  std::int16_t verbosity{4};
-=======
-  std::uint8_t verbosity{3};
->>>>>>> 90c12941
+  std::int16_t verbosity{3};
   bool force{false};
 };
 
@@ -107,11 +95,7 @@
   std::size_t threads{2};
   std::size_t chunk_size{10'000'000};
 
-<<<<<<< HEAD
-  std::int16_t verbosity{4};
-=======
-  std::uint8_t verbosity{3};
->>>>>>> 90c12941
+  std::int16_t verbosity{3};
   bool force{false};
 };
 
@@ -151,11 +135,7 @@
   std::size_t chunk_size{10'000'000};
 
   std::size_t threads{1};
-<<<<<<< HEAD
-  std::int16_t verbosity{4};
-=======
-  std::uint8_t verbosity{3};
->>>>>>> 90c12941
+  std::int16_t verbosity{3};
   bool force{false};
 };
 
@@ -185,11 +165,7 @@
   std::size_t threads{2};
   std::uint32_t compression_lvl{9};
 
-<<<<<<< HEAD
-  std::int16_t verbosity{4};
-=======
-  std::uint8_t verbosity{3};
->>>>>>> 90c12941
+  std::int16_t verbosity{3};
   std::size_t batch_size{10'000'000};
 };
 
@@ -208,11 +184,7 @@
   std::string count_type{"int"};
 
   bool force{false};
-<<<<<<< HEAD
-  std::int16_t verbosity{4};
-=======
-  std::uint8_t verbosity{3};
->>>>>>> 90c12941
+  std::int16_t verbosity{3};
 };
 
 struct MetadataConfig {
@@ -230,11 +202,7 @@
   std::filesystem::path path_to_name_mappings{};
   bool add_chr_prefix{false};
   bool remove_chr_prefix{false};
-<<<<<<< HEAD
-  std::int16_t verbosity{4};
-=======
-  std::uint8_t verbosity{3};
->>>>>>> 90c12941
+  std::int16_t verbosity{3};
 };
 
 struct ValidateConfig {
@@ -244,11 +212,7 @@
   bool include_file_path{true};
   bool exhaustive{true};
   bool quiet{false};
-<<<<<<< HEAD
-  std::int16_t verbosity{4};
-=======
-  std::uint8_t verbosity{3};
->>>>>>> 90c12941
+  std::int16_t verbosity{3};
 };
 
 struct ZoomifyConfig {
@@ -268,11 +232,7 @@
   bool skip_all_vs_all_matrix{false};
 
   bool force{false};
-<<<<<<< HEAD
-  std::int16_t verbosity{4};
-=======
-  std::uint8_t verbosity{3};
->>>>>>> 90c12941
+  std::int16_t verbosity{3};
 };
 
 // clang-format off
