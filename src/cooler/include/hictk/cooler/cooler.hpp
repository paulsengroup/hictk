--- conflicted
+++ resolved
@@ -254,28 +254,22 @@
       std::string_view chrom1_name, std::uint32_t start1, std::uint32_t end1,
       std::string_view chrom2_name, std::uint32_t start2, std::uint32_t end2,
       const balancing::Method &normalization = balancing::Method::NONE()) const;
-
-<<<<<<< HEAD
+  [[nodiscard]] PixelSelector fetch(
+      std::uint64_t first_bin, std::uint64_t last_bin,
+      std::shared_ptr<const balancing::Weights> weights = nullptr) const;
+  [[nodiscard]] PixelSelector fetch(
+      std::uint64_t first_bin1, std::uint64_t last_bin1, std::uint64_t first_bin2,
+      std::uint64_t last_bin2, std::shared_ptr<const balancing::Weights> weights = nullptr) const;
+
   bool has_weights(std::string_view normalization) const;
   std::shared_ptr<const balancing::Weights> read_weights(std::string_view normalization,
                                                          bool rescale = false) const;
   std::shared_ptr<const balancing::Weights> read_weights(std::string_view normalization,
                                                          balancing::Weights::Type type,
                                                          bool rescale = false) const;
+
   bool has_weights(const balancing::Method &normalization) const;
   std::shared_ptr<const balancing::Weights> read_weights(const balancing::Method &normalization,
-=======
-  [[nodiscard]] PixelSelector fetch(
-      std::uint64_t first_bin, std::uint64_t last_bin,
-      std::shared_ptr<const balancing::Weights> weights = nullptr) const;
-
-  [[nodiscard]] PixelSelector fetch(
-      std::uint64_t first_bin1, std::uint64_t last_bin1, std::uint64_t first_bin2,
-      std::uint64_t last_bin2, std::shared_ptr<const balancing::Weights> weights = nullptr) const;
-
-  bool has_weights(std::string_view name) const;
-  std::shared_ptr<const balancing::Weights> read_weights(std::string_view name,
->>>>>>> 14aaa9ac
                                                          bool rescale = false) const;
   std::shared_ptr<const balancing::Weights> read_weights(const balancing::Method &normalization,
                                                          balancing::Weights::Type type,
