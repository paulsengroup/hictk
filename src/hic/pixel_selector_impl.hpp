--- conflicted
+++ resolved
@@ -554,15 +554,9 @@
 
 template <typename N>
 inline auto PixelSelectorAll::iterator<N>::operator++() -> iterator & {
-<<<<<<< HEAD
-  _value = _merger->next();
-  if (!_value && _it != _sel->_selectors.end()) {
-    setup_next_pixel_merger();
-=======
   assert(_buff);
   if (++_i == _buff->size()) {
     read_next_chunk();
->>>>>>> aecbbd39
   }
   return *this;
 }
@@ -582,17 +576,6 @@
     return;
   }
 
-<<<<<<< HEAD
-  if (_it != _sel->_selectors.begin()) {
-    std::for_each(_sel->_selectors.begin(), _it - 1,
-                  [](const auto &sel) { sel.evict_blocks_from_cache(); });
-  }
-
-  auto chrom1 = _it->chrom1();
-  auto first_sel = _it;
-  auto last_sel = std::find_if(first_sel, _sel->_selectors.end(),
-                               [&](const PixelSelector &s) { return s.chrom1() != chrom1; });
-=======
   if (_its.use_count() != 1) {
     _its = std::make_shared<ItPQueue>();
   }
@@ -603,7 +586,6 @@
     _its->emplace(Pair{sel->begin<N>(), sel->end<N>()});
   }
 }
->>>>>>> aecbbd39
 
 template <typename N>
 inline void PixelSelectorAll::iterator<N>::read_next_chunk() {
