// Copyright (C) 2023 Roberto Rossini <roberros@uio.no>
//
// SPDX-License-Identifier: MIT

#pragma once

#include <zstd.h>

#include <BS_thread_pool.hpp>
#include <algorithm>
#include <cassert>
#include <cmath>
#include <cstddef>
#include <cstdint>
#include <filesystem>
#include <fstream>
#include <iostream>
#include <memory>
#include <mutex>
#include <nonstd/span.hpp>
#include <stdexcept>
#include <string>
#include <thread>
#include <type_traits>
#include <utility>
#include <vector>

#include "hictk/common.hpp"

namespace hictk::balancing::internal {

inline AtomicBitSet::AtomicBitSet(std::size_t size_, bool value)
    : _buff(size_ / sizeof(I)), _size(size_) {
  fill(value);
}

inline AtomicBitSet::AtomicBitSet(const AtomicBitSet& other)
    : _buff(other._buff.size()), _size(other._size) {
  std::transform(other._buff.begin(), other._buff.end(), _buff.begin(),
                 [](const auto& n) { return n.load(); });
}

inline AtomicBitSet& AtomicBitSet::operator=(const AtomicBitSet& other) {
  if (this == &other) {
    return *this;
  }
  const auto smallest_size = static_cast<std::ptrdiff_t>(std::min(size(), other.size()));
  _buff = std::vector<std::atomic<I>>(other._buff.size());
  _size = other._size;

  std::transform(other._buff.begin(), other._buff.begin() + smallest_size, _buff.begin(),
                 [](const auto& n) { return n.load(); });
  std::fill(_buff.begin() + smallest_size, _buff.end(), false);

  return *this;
}

inline void AtomicBitSet::atomic_set(std::size_t i, bool value) noexcept {
  assert(i < _size);
  const auto uint_offset = compute_offset(i);
  const auto bit_offset = i - uint_offset;

  if (HICTK_LIKELY(value)) {
    const auto byte = static_cast<std::uint8_t>(1U << bit_offset);
    _buff[uint_offset].fetch_or(byte);
  } else {
    const auto byte = static_cast<std::uint8_t>(~(1U << bit_offset));
    _buff[uint_offset].fetch_and(byte);
  }
}

inline bool AtomicBitSet::atomic_test(std::size_t i) const noexcept {
  assert(i < _size);

  return atomic_test(_buff, i);
}

inline std::size_t AtomicBitSet::size() const noexcept { return _size; }

inline bool AtomicBitSet::empty() const noexcept { return size() == 0; }

inline void AtomicBitSet::fill(bool value) noexcept {
  if (value) {
    std::fill(_buff.begin(), _buff.end(), std::numeric_limits<std::uint8_t>::max());
  } else {
    std::fill(_buff.begin(), _buff.end(), std::uint8_t{});
  }
}

inline void AtomicBitSet::resize(std::size_t size_, bool value) {
  if (size_ != size()) {
    const auto old_size = size();
    auto new_v = std::vector<std::atomic<I>>(size_ / sizeof(I));
    std::swap(new_v, _buff);
    _size = size_;

    for (std::size_t i = 0; i < std::min(old_size, size()); ++i) {
      atomic_set(i, atomic_test(new_v, i));
    }

    for (std::size_t i = std::min(old_size, size()); i < size(); ++i) {
      atomic_set(i, value);
    }
  }
}

inline std::size_t AtomicBitSet::compute_offset(std::size_t i) noexcept { return i / sizeof(I); }

inline bool AtomicBitSet::atomic_test(const std::vector<std::atomic<I>>& buff,
                                      std::size_t i) noexcept {
  assert(i / sizeof(I) < buff.size());

  const auto uint_offset = compute_offset(i);
  const auto bit_offset = i - uint_offset;

  const auto byte = buff[uint_offset].load();
  return byte & (1U << bit_offset);
}

inline VectorOfAtomicDecimals::VectorOfAtomicDecimals(std::size_t size_, std::uint64_t decimal_bits)
    : _margsi(size_),
      _margsd(size_),
      _nanmask(size_),
      _infmask(size_),
      _cfxi(2ULL << (decimal_bits - 1)),
      _cfxd(static_cast<double>(_cfxi)),
      _max_value(compute_max_value(static_cast<std::uint8_t>(decimal_bits))) {
  if (decimal_bits == 0 || decimal_bits > 63) {
    throw std::invalid_argument("decimal bits should be between 1 and 64");
  }

  fill(0);
}

inline VectorOfAtomicDecimals::VectorOfAtomicDecimals(const VectorOfAtomicDecimals& other)
    : _margsi(other.size()),
      _margsd(other.size()),
      _nanmask(other._nanmask),
      _infmask(other._infmask),
      _cfxi(other._cfxi),
      _cfxd(other._cfxd),
      _max_value(other._max_value) {
  std::transform(other._margsi.begin(), other._margsi.end(), _margsi.begin(),
                 [&](const auto& n) { return n.load(); });
}

inline VectorOfAtomicDecimals& VectorOfAtomicDecimals::operator=(
    const VectorOfAtomicDecimals& other) {
  if (this == &other) {
    return *this;
  }
  _margsi = std::vector<N>(other.size());
  std::transform(other._margsi.begin(), other._margsi.end(), _margsi.begin(),
                 [&](const auto& n) { return n.load(); });
  _margsd = other._margsd;

  _nanmask = other._nanmask;
  _infmask = other._infmask;
  _cfxi = other._cfxi;
  _cfxd = other._cfxd;
  _max_value = other._max_value;

  return *this;
}

inline double VectorOfAtomicDecimals::operator[](std::size_t i) const noexcept {
  assert(i < size());
  if (HICTK_UNLIKELY(_nanmask.atomic_test(i))) {
    return std::numeric_limits<double>::quiet_NaN();
  }

  if (HICTK_UNLIKELY(_infmask.atomic_test(i))) {
    return std::numeric_limits<double>::infinity();
  }

  return decode(_margsi[i].load());
}

inline void VectorOfAtomicDecimals::atomic_add(std::size_t i, double n) noexcept {
  assert(i < size());

  if (HICTK_UNLIKELY(std::isnan(n))) {
    _nanmask.atomic_set(i, true);
    return;
  }

  if (HICTK_UNLIKELY(overflows(n))) {
    _infmask.atomic_set(i, true);
    return;
  }

  const auto old_value = _margsi[i].load();
  const auto en = encode(n);
  constexpr auto max_value = std::numeric_limits<std::uint64_t>::max();
  if (HICTK_UNLIKELY(max_value - en < old_value)) {
    _infmask.atomic_set(i, true);
    return;
  }

  const auto new_value = _margsi[i] += en;

  if (HICTK_UNLIKELY(new_value < old_value)) {
    _infmask.atomic_set(i, true);
  }
}

inline void VectorOfAtomicDecimals::set(std::size_t i, double n) noexcept {
  assert(i < size());

  if (HICTK_UNLIKELY(std::isnan(n))) {
    _nanmask.atomic_set(i, true);
    return;
  }

  if (HICTK_UNLIKELY(overflows(n))) {
    _infmask.atomic_set(i, true);
    _nanmask.atomic_set(i, false);
    return;
  }

  _margsi[i] = encode(n);
  _nanmask.atomic_set(i, false);
  _infmask.atomic_set(i, false);
}

inline void VectorOfAtomicDecimals::multiply(const std::vector<double>& v) noexcept {
  assert(size() == v.size());
  for (std::size_t i = 0; i < size(); ++i) {
    const auto n = decode(_margsi[i]) * v[i];

    if (HICTK_UNLIKELY(std::isnan(n))) {
      _nanmask.atomic_set(i, true);
      continue;
    }

    if (HICTK_UNLIKELY(overflows(n))) {
      _infmask.atomic_set(i, true);
      continue;
    }

    _margsi[i] = encode(n);
  }
}

inline const std::vector<double>& VectorOfAtomicDecimals::operator()() const noexcept {
  assert(_margsi.size() == _margsd.size());
  for (std::size_t i = 0; i < size(); ++i) {
    _margsd[i] = (*this)[i];
  }
  return _margsd;
}

inline std::vector<double>& VectorOfAtomicDecimals::operator()() noexcept {
  assert(_margsi.size() == _margsd.size());
  for (std::size_t i = 0; i < size(); ++i) {
    _margsd[i] = (*this)[i];
  }
  return _margsd;
}

inline void VectorOfAtomicDecimals::fill(double value) noexcept {
  for (auto& n : _margsi) {
    n = encode(value);
  }

  _nanmask.fill(false);
  _infmask.fill(false);
}

inline void VectorOfAtomicDecimals::resize(std::size_t size_, double value) {
  if (size_ != size()) {
    auto new_v = std::vector<N>(size_);
    const auto i = static_cast<std::ptrdiff_t>(std::min(size(), size_));
    std::transform(_margsi.begin(), _margsi.begin() + i, new_v.begin(),
                   [&](const auto& n) { return n.load(); });

    const auto en = std::isfinite(value) && !overflows(value) ? encode(value) : std::uint64_t{};
    std::generate(_margsi.begin() + i, _margsi.end(), [&]() { return en; });
    std::swap(new_v, _margsi);
    _nanmask.resize(size_, std::isnan(value));
    _infmask.resize(size_, !std::isnan(value) && overflows(value));
  }
}

inline std::uint8_t VectorOfAtomicDecimals::decimal_bits() const noexcept {
#ifdef _MSC_VER
  return static_cast<std::uint8_t>(_tzcnt_u64(_cfxi));
#else
  return static_cast<std::uint8_t>(__builtin_ctzll(_cfxi));
#endif
}

inline std::size_t VectorOfAtomicDecimals::size() const noexcept { return _margsi.size(); }

inline bool VectorOfAtomicDecimals::empty() const noexcept { return size() == 0; }

inline std::pair<double, double> VectorOfAtomicDecimals::domain(bool include_inf) const noexcept {
  if (include_inf) {
    return std::make_pair(0.0, std::numeric_limits<double>::infinity());
  }
  return std::make_pair(0.0, _max_value);
}

inline auto VectorOfAtomicDecimals::encode(double n) const noexcept -> I {
  assert(std::isfinite(n));
  assert(n <= _max_value);

  const auto encoded_n = n * _cfxd;
  assert(encoded_n <= static_cast<double>(std::numeric_limits<std::uint64_t>::max()));
  return static_cast<I>(encoded_n);
}

inline double VectorOfAtomicDecimals::decode(I n) const noexcept {
  return static_cast<double>(n) / _cfxd;
}

constexpr bool VectorOfAtomicDecimals::overflows(double n) const noexcept { return n > _max_value; }

inline double VectorOfAtomicDecimals::compute_max_value(std::uint8_t decimal_bits) const noexcept {
  assert(decimal_bits < 64);
  return std::nextafter(static_cast<double>(std::numeric_limits<I>::max() >> decimal_bits), 0.0);
}

inline bool SparseMatrix::empty() const noexcept { return size() == 0; }
inline std::size_t SparseMatrix::size() const noexcept { return _counts.size(); }

inline void SparseMatrix::clear(bool shrink_to_fit_) noexcept {
  _bin1_ids.clear();
  _bin2_ids.clear();
  _counts.clear();
  if (shrink_to_fit_) {
    shrink_to_fit();
  }
}

inline void SparseMatrix::reserve(std::size_t capacity) {
  _bin1_ids.reserve(capacity);
  _bin2_ids.reserve(capacity);
  _counts.reserve(capacity);
}

inline void SparseMatrix::shrink_to_fit() noexcept {
  _bin1_ids.shrink_to_fit();
  _bin2_ids.shrink_to_fit();
  _counts.shrink_to_fit();
}

inline void SparseMatrix::finalize() { shrink_to_fit(); }

inline const std::vector<std::uint64_t>& SparseMatrix::bin1_ids() const noexcept {
  return _bin1_ids;
}
inline const std::vector<std::uint64_t>& SparseMatrix::bin2_ids() const noexcept {
  return _bin2_ids;
}
inline const std::vector<double>& SparseMatrix::counts() const noexcept { return _counts; }

inline void SparseMatrix::push_back(std::uint64_t bin1_id, std::uint64_t bin2_id, double count,
                                    std::size_t bin_offset) {
  assert(bin1_id >= bin_offset);
  assert(bin2_id >= bin1_id);

  _bin1_ids.push_back(bin1_id - bin_offset);
  _bin2_ids.push_back(bin2_id - bin_offset);
  _counts.push_back(count);
}

inline void SparseMatrix::serialize(filestream::FileStream& fs, std::string& tmpbuff,
                                    ZSTD_CCtx& ctx, int compression_lvl) const {
  fs.write(size());

  const auto tmpbuff_size = ZSTD_compressBound(size() * sizeof(std::uint64_t));
  tmpbuff.resize(tmpbuff_size);

  std::size_t compressed_size = ZSTD_compressCCtx(&ctx, reinterpret_cast<void*>(tmpbuff.data()),
                                                  tmpbuff.size() * sizeof(char),
                                                  reinterpret_cast<const void*>(_bin1_ids.data()),
                                                  size() * sizeof(std::uint64_t), compression_lvl);
  if (ZSTD_isError(compressed_size)) {
    throw std::runtime_error(ZSTD_getErrorName(compressed_size));
  }

  fs.write(compressed_size);
  fs.write(tmpbuff.data(), compressed_size);

  compressed_size = ZSTD_compressCCtx(&ctx, reinterpret_cast<void*>(tmpbuff.data()),
                                      tmpbuff.size() * sizeof(char),
                                      reinterpret_cast<const void*>(_bin2_ids.data()),
                                      size() * sizeof(std::uint64_t), compression_lvl);
  if (ZSTD_isError(compressed_size)) {
    throw std::runtime_error(ZSTD_getErrorName(compressed_size));
  }

  fs.write(compressed_size);
  fs.write(tmpbuff.data(), compressed_size);

  compressed_size = ZSTD_compressCCtx(
      &ctx, reinterpret_cast<void*>(tmpbuff.data()), tmpbuff.size() * sizeof(char),
      reinterpret_cast<const void*>(_counts.data()), size() * sizeof(double), compression_lvl);
  if (ZSTD_isError(compressed_size)) {
    throw std::runtime_error(ZSTD_getErrorName(compressed_size));
  }

  fs.write(compressed_size);
  fs.write(tmpbuff.data(), compressed_size);

  fs.flush();
}

inline void SparseMatrix::deserialize(filestream::FileStream& fs, std::string& tmpbuff,
                                      ZSTD_DCtx& ctx) {
  const auto size_ = fs.read<std::size_t>();

  _bin1_ids.resize(size_);
  _bin2_ids.resize(size_);
  _counts.resize(size_);

  auto compressed_size = fs.read<std::size_t>();

  fs.read(tmpbuff, compressed_size);
  std::size_t decompressed_size = ZSTD_decompressDCtx(
      &ctx, reinterpret_cast<char*>(_bin1_ids.data()), _bin1_ids.size() * sizeof(std::uint64_t),
      tmpbuff.data(), tmpbuff.size() * sizeof(char));
  if (ZSTD_isError(decompressed_size)) {
    throw std::runtime_error(ZSTD_getErrorName(decompressed_size));
  }

  fs.read(compressed_size);
  fs.read(tmpbuff, compressed_size);
  decompressed_size = ZSTD_decompressDCtx(&ctx, reinterpret_cast<char*>(_bin2_ids.data()),
                                          _bin2_ids.size() * sizeof(std::uint64_t), tmpbuff.data(),
                                          tmpbuff.size() * sizeof(char));
  if (ZSTD_isError(decompressed_size)) {
    throw std::runtime_error(ZSTD_getErrorName(decompressed_size));
  }

  fs.read(compressed_size);
  fs.read(tmpbuff, compressed_size);
  decompressed_size = ZSTD_decompressDCtx(&ctx, reinterpret_cast<char*>(_counts.data()),
                                          _counts.size() * sizeof(double), tmpbuff.data(),
                                          tmpbuff.size() * sizeof(char));
  if (ZSTD_isError(decompressed_size)) {
    throw std::runtime_error(ZSTD_getErrorName(decompressed_size));
  }
}

inline void SparseMatrix::marginalize(VectorOfAtomicDecimals& marg, bool init_buffer) const {
  assert(!marg.empty());
  if (init_buffer) {
    marg.fill(0);
  }

  for (std::size_t i = 0; i < size(); ++i) {
    const auto i1 = _bin1_ids[i];
    const auto i2 = _bin2_ids[i];

    if (_counts[i] != 0) {
      marg.atomic_add(i1, _counts[i]);
      marg.atomic_add(i2, _counts[i]);
    }
  }
}

inline void SparseMatrix::marginalize_nnz(VectorOfAtomicDecimals& marg, bool init_buffer) const {
  if (init_buffer) {
    marg.fill(0);
  }

  for (std::size_t i = 0; i < size(); ++i) {
    const auto i1 = _bin1_ids[i];
    const auto i2 = _bin2_ids[i];

    if (_counts[i] != 0) {
      marg.atomic_add(i1, _counts[i] != 0);
      marg.atomic_add(i2, _counts[i] != 0);
    }
  }
}

inline void SparseMatrix::times_outer_product_marg(VectorOfAtomicDecimals& marg,
                                                   nonstd::span<const double> biases,
                                                   nonstd::span<const double> weights,
                                                   bool init_buffer) const {
  assert(biases.size() == weights.size() || weights.empty());
  marg.resize(biases.size());

  if (init_buffer) {
    marg.fill(0);
  }

  for (std::size_t i = 0; i < size(); ++i) {
    const auto i1 = _bin1_ids[i];
    const auto i2 = _bin2_ids[i];
    const auto w1 = weights.empty() ? 1 : weights[i1];
    const auto w2 = weights.empty() ? 1 : weights[i2];
    const auto count = _counts[i] * (w1 * biases[i1]) * (w2 * biases[i2]);

    if (count != 0) {
      marg.atomic_add(i1, count);
      marg.atomic_add(i2, count);
    }
  }
}

inline void SparseMatrix::multiply(VectorOfAtomicDecimals& buffer, nonstd::span<const double> cfx,
                                   bool init_buffer) const {
  buffer.resize(cfx.size());

  if (init_buffer) {
    buffer.fill(0);
  }

  for (std::size_t i = 0; i < size(); ++i) {
    const auto bin1_id = _bin1_ids[i];
    const auto bin2_id = _bin2_ids[i];
    const auto count = _counts[i];
    const auto w1 = cfx[bin1_id];
    const auto w2 = cfx[bin2_id];

    const auto f = bin1_id == bin2_id ? 0.5 : 1.0;
    buffer.atomic_add(bin1_id, count * f * w2);
    buffer.atomic_add(bin2_id, count * f * w1);
  }
}

inline double SparseMatrix::compute_scaling_factor_for_scale(
    const std::vector<double>& weights) const {
  if (empty()) {
    return std::numeric_limits<double>::quiet_NaN();
  }

  double sum = 0.0;
  double norm_sum = 0.0;

  for (std::size_t i = 0; i < size(); ++i) {
    const auto bin1_id = bin1_ids()[i];
    const auto bin2_id = bin2_ids()[i];
    const auto count = counts()[i];

    const auto w1 = weights[bin1_id];
    const auto w2 = weights[bin2_id];

    if (std::isfinite(w1) && std::isfinite(w2)) {
      const auto cfx = bin1_id != bin2_id ? 2.0 : 1.0;
      sum += count * cfx;
      norm_sum += (count * cfx) / (w1 * w2);
    }
  }

  return std::sqrt(norm_sum / sum);
}

inline SparseMatrixChunked::SparseMatrixChunked(std::size_t chunk_size)
    : _chunks(1), _chunk_size(chunk_size) {
  assert(chunk_size != 0);
  _chunks.back().reserve(_chunk_size);
}

inline bool SparseMatrixChunked::empty() const noexcept { return size() == 0; }

inline std::size_t SparseMatrixChunked::size() const noexcept { return _size; }

inline std::size_t SparseMatrixChunked::num_chunks() const noexcept {
  return empty() ? std::size_t{} : _chunks.size();
}

inline std::size_t SparseMatrixChunked::chunk_size() const noexcept { return _chunk_size; }

inline void SparseMatrixChunked::shrink_to_fit() noexcept {
  assert(!_chunks.empty());
  _chunks.back().shrink_to_fit();
}

inline void SparseMatrixChunked::clear(bool shrink_to_fit_) {
  _chunks.resize(1);
  _chunks.back().clear();
  _size = 0;

  if (shrink_to_fit_) {
    shrink_to_fit();
  }
}

inline void SparseMatrixChunked::push_back(std::uint64_t bin1_id, std::uint64_t bin2_id,
                                           double count, std::size_t bin_offset) {
  assert(!_chunks.empty());
  if (HICTK_UNLIKELY(_chunks.back().size() == _chunk_size)) {
    auto& chunk = _chunks.emplace_back(SparseMatrix{});
    chunk.reserve(_chunk_size);
  }

  _chunks.back().push_back(bin1_id, bin2_id, count, bin_offset);
  ++_size;
}

inline void SparseMatrixChunked::finalize() { shrink_to_fit(); }

inline void SparseMatrixChunked::marginalize(VectorOfAtomicDecimals& marg, BS::thread_pool* tpool,
                                             bool init_buffer) const {
  auto marginalize_impl = [&](std::size_t istart, std::size_t iend) {
    for (std::size_t i = istart; i < iend; ++i) {
      _chunks[i].marginalize(marg, false);
    }
  };

  assert(!marg.empty());
  if (init_buffer) {
    marg.fill(0);
  }

  if (num_chunks() < 2 || !tpool) {
    marginalize_impl(0, num_chunks());
    return;
  }

  tpool->detach_blocks(std::size_t(0), num_chunks(), marginalize_impl);
  tpool->wait();
}

inline void SparseMatrixChunked::marginalize_nnz(VectorOfAtomicDecimals& marg,
                                                 BS::thread_pool* tpool, bool init_buffer) const {
  auto marginalize_nnz_impl = [&](std::size_t istart, std::size_t iend) {
    for (std::size_t i = istart; i < iend; ++i) {
      _chunks[i].marginalize_nnz(marg, false);
    }
  };

  assert(!marg.empty());
  if (init_buffer) {
    marg.fill(0);
  }

  if (num_chunks() < 2 || !tpool) {
    marginalize_nnz_impl(0, num_chunks());
    return;
  }

  tpool->detach_blocks(std::size_t(0), num_chunks(), marginalize_nnz_impl);
  tpool->wait();
}

inline void SparseMatrixChunked::times_outer_product_marg(VectorOfAtomicDecimals& marg,
                                                          nonstd::span<const double> biases,
                                                          nonstd::span<const double> weights,
                                                          BS::thread_pool* tpool,
                                                          bool init_buffer) const {
  auto times_outer_product_marg_impl = [&](std::size_t istart, std::size_t iend) {
    for (std::size_t i = istart; i < iend; ++i) {
      _chunks[i].times_outer_product_marg(marg, biases, weights, false);
    }
  };

  assert(biases.size() == weights.size() || weights.empty());
  marg.resize(biases.size());
  if (init_buffer) {
    marg.fill(0);
  }

  if (num_chunks() < 2 || !tpool) {
    times_outer_product_marg_impl(0, num_chunks());
    return;
  }

  tpool->detach_blocks(std::size_t(0), num_chunks(), times_outer_product_marg_impl);
  tpool->wait();
}

inline void SparseMatrixChunked::multiply(VectorOfAtomicDecimals& buffer,
                                          nonstd::span<const double> cfx, BS::thread_pool* tpool,
                                          bool init_buffer) const {
  auto multiply_impl = [&](std::size_t istart, std::size_t iend) {
    for (std::size_t i = istart; i < iend; ++i) {
      _chunks[i].multiply(buffer, cfx, false);
    }
  };

  buffer.resize(cfx.size());
  if (init_buffer) {
    buffer.fill(0);
  }

  if (num_chunks() < 2 || !tpool) {
    multiply_impl(0, num_chunks());
    return;
  }

  tpool->detach_blocks(std::size_t(0), num_chunks(), multiply_impl);
  tpool->wait();
}

inline double SparseMatrixChunked::compute_scaling_factor_for_scale(
    const std::vector<double>& weights) const {
  if (empty()) {
    return std::numeric_limits<double>::quiet_NaN();
  }

  double sum = 0.0;
  double norm_sum = 0.0;

  for (const auto& matrix : _chunks) {
    for (std::size_t i = 0; i < matrix.size(); ++i) {
      const auto bin1_id = matrix.bin1_ids()[i];
      const auto bin2_id = matrix.bin2_ids()[i];
      const auto count = matrix.counts()[i];

      const auto w1 = weights[bin1_id];
      const auto w2 = weights[bin2_id];

      if (!std::isnan(w1) && !std::isnan(w2)) {
        const auto cfx = bin1_id != bin2_id ? 2.0 : 1.0;
        sum += count * cfx;
        norm_sum += (count * cfx) / (w1 * w2);
      }
    }
  }

  return std::sqrt(norm_sum / sum);
}

inline FileBackedSparseMatrix::FileBackedSparseMatrix(std::filesystem::path tmp_file,
                                                      std::size_t chunk_size, int compression_lvl)
    : _path(std::move(tmp_file)),
      _fs(filestream::FileStream::create(_path.string())),
      _chunk_size(chunk_size),
      _compression_lvl(compression_lvl),
      _zstd_cctx(ZSTD_createCCtx()),
      _zstd_dctx(ZSTD_createDCtx()) {}

inline FileBackedSparseMatrix::~FileBackedSparseMatrix() noexcept {
  try {
    if (!_path.empty() && std::filesystem::exists(_path)) {
      _fs = filestream::FileStream{};
      std::filesystem::remove(_path);
    }
    // NOLINTNEXTLINE
  } catch (...) {
  }
}

inline bool FileBackedSparseMatrix::empty() const noexcept { return size() == 0; }
inline std::size_t FileBackedSparseMatrix::size() const noexcept { return _size; }
inline void FileBackedSparseMatrix::clear(bool shrink_to_fit_) {
  _index.clear();
  _fs = filestream::FileStream{};
  std::filesystem::remove(_path);
  _path = "";
  _size = 0;
  _matrix.clear(shrink_to_fit_);
}

inline void FileBackedSparseMatrix::push_back(std::uint64_t bin1_id, std::uint64_t bin2_id,
                                              double count, std::size_t bin_offset) {
  if (_matrix.size() == _chunk_size) {
    write_chunk();
  }

  _matrix.push_back(bin1_id, bin2_id, count, bin_offset);
  ++_size;
}

inline void FileBackedSparseMatrix::finalize() {
  if (!_matrix.empty()) {
    write_chunk();
  }
  _fs = filestream::FileStream(_path.string());
}

inline void FileBackedSparseMatrix::marginalize(VectorOfAtomicDecimals& marg,
                                                BS::thread_pool* tpool, bool init_buffer) const {
  auto marginalize_impl = [&](std::size_t istart, std::size_t iend) {
    std::unique_ptr<ZSTD_DCtx_s> zstd_dctx(ZSTD_createDCtx());
    filestream::FileStream fs(_path.string());
    auto matrix = _matrix;
    std::string buff{};
    for (const auto offset : nonstd::span(_index).subspan(istart, iend - istart)) {
      fs.seekg(static_cast<std::streamoff>(offset));
      matrix.deserialize(fs, buff, *zstd_dctx);
      matrix.marginalize(marg, false);
    }
  };

  assert(!marg.empty());
  if (init_buffer) {
    marg.fill(0);
  }

  if (_index.size() == 1 || !tpool) {
    marginalize_impl(0, _index.size());
    return;
  }

  const auto offsets = compute_chunk_offsets(_index.size(), tpool->get_thread_count());

  for (std::size_t i = 1; i < offsets.size(); ++i) {
    const auto i0 = offsets[i - 1];
    const auto i1 = offsets[i];

    tpool->detach_task([&, ii = i0, jj = i1]() { marginalize_impl(ii, jj); });
  }
  tpool->wait();
}

inline void FileBackedSparseMatrix::marginalize_nnz(VectorOfAtomicDecimals& marg,
                                                    BS::thread_pool* tpool,
                                                    bool init_buffer) const {
  auto marginalize_nnz_impl = [&](std::size_t istart, std::size_t iend) {
    std::unique_ptr<ZSTD_DCtx_s> zstd_dctx(ZSTD_createDCtx());
    filestream::FileStream fs(_path.string());
    auto matrix = _matrix;
    std::string buff{};
    for (const auto offset : nonstd::span(_index).subspan(istart, iend - istart)) {
      fs.seekg(static_cast<std::streamoff>(offset));
      matrix.deserialize(fs, buff, *zstd_dctx);
      matrix.marginalize_nnz(marg, false);
    }
  };

  assert(!marg.empty());
  if (init_buffer) {
    marg.fill(0);
  }

  if (_index.size() == 1 || !tpool) {
    marginalize_nnz_impl(0, _index.size());
    return;
  }
  const auto offsets = compute_chunk_offsets(_index.size(), tpool->get_thread_count());

  for (std::size_t i = 1; i < offsets.size(); ++i) {
    const auto i0 = offsets[i - 1];
    const auto i1 = offsets[i];

    tpool->detach_task([&, ii = i0, jj = i1]() { marginalize_nnz_impl(ii, jj); });
  }
  tpool->wait();
}

inline void FileBackedSparseMatrix::times_outer_product_marg(VectorOfAtomicDecimals& marg,
                                                             nonstd::span<const double> biases,
                                                             nonstd::span<const double> weights,
                                                             BS::thread_pool* tpool,
                                                             bool init_buffer) const {
  auto times_outer_product_marg_impl = [&](std::size_t istart, std::size_t iend) {
    std::unique_ptr<ZSTD_DCtx_s> zstd_dctx(ZSTD_createDCtx());
    filestream::FileStream fs(_path.string());
    auto matrix = _matrix;
    std::string buff{};
    for (const auto offset : nonstd::span(_index).subspan(istart, iend - istart)) {
      fs.seekg(static_cast<std::streamoff>(offset));
      matrix.deserialize(fs, buff, *zstd_dctx);
      matrix.times_outer_product_marg(marg, biases, weights, false);
    }
  };

  assert(biases.size() == weights.size() || weights.empty());
  marg.resize(biases.size());
  if (init_buffer) {
    marg.fill(0);
  }

  if (_index.size() == 1 || !tpool) {
    times_outer_product_marg_impl(0, _index.size());
    return;
  }

  const auto offsets = compute_chunk_offsets(_index.size(), tpool->get_thread_count());

  for (std::size_t i = 1; i < offsets.size(); ++i) {
    const auto i0 = offsets[i - 1];
    const auto i1 = offsets[i];

    tpool->detach_task([&, ii = i0, jj = i1]() { times_outer_product_marg_impl(ii, jj); });
  }
  tpool->wait();
}

inline void FileBackedSparseMatrix::multiply(VectorOfAtomicDecimals& buffer,
                                             nonstd::span<const double> cfx, BS::thread_pool* tpool,
                                             bool init_buffer) const {
  auto multiply_impl = [&](std::size_t istart, std::size_t iend) {
    std::unique_ptr<ZSTD_DCtx_s> zstd_dctx(ZSTD_createDCtx());
    filestream::FileStream fs(_path.string());
    auto matrix = _matrix;
    std::string buff{};
    for (const auto offset : nonstd::span(_index).subspan(istart, iend - istart)) {
      fs.seekg(static_cast<std::streamoff>(offset));
      matrix.deserialize(fs, buff, *zstd_dctx);
      matrix.multiply(buffer, cfx, false);
    }
  };

  buffer.resize(cfx.size());
  if (init_buffer) {
    buffer.fill(0);
  }

  if (_index.size() == 1 || !tpool) {
    multiply_impl(0, _index.size());
    return;
  }

  const auto offsets = compute_chunk_offsets(_index.size(), tpool->get_thread_count());

  for (std::size_t i = 1; i < offsets.size(); ++i) {
    const auto i0 = offsets[i - 1];
    const auto i1 = offsets[i];

    tpool->detach_task([&, ii = i0, jj = i1]() { multiply_impl(ii, jj); });
  }
  tpool->wait();
}

inline double FileBackedSparseMatrix::compute_scaling_factor_for_scale(
    const std::vector<double>& weights) const {
  if (empty()) {
    return std::numeric_limits<double>::quiet_NaN();
  }

  double sum = 0.0;
  double norm_sum = 0.0;

  std::unique_ptr<ZSTD_DCtx_s> zstd_dctx(ZSTD_createDCtx());
  filestream::FileStream fs(_path.string());
  std::string buff{};

  for (const auto& offset : _index) {
    fs.seekg(static_cast<std::streamoff>(offset));
    _matrix.deserialize(fs, buff, *zstd_dctx);
    for (std::size_t i = 0; i < _matrix.size(); ++i) {
      const auto bin1_id = _matrix.bin1_ids()[i];
      const auto bin2_id = _matrix.bin2_ids()[i];
      const auto count = _matrix.counts()[i];

      const auto w1 = weights[bin1_id];
      const auto w2 = weights[bin2_id];

<<<<<<< HEAD
      if (std::isfinite(w1) && std::isfinite(w2)) {
=======
      if (!std::isnan(w1) && !std::isnan(w2)) {
>>>>>>> 316f51c0
        const auto cfx = bin1_id != bin2_id ? 2.0 : 1.0;
        sum += count * cfx;
        norm_sum += (count * cfx) / (w1 * w2);
      }
    }
  }

  return std::sqrt(norm_sum / sum);
}

inline void FileBackedSparseMatrix::write_chunk() {
  assert(!_matrix.empty());
  _index.push_back(_fs.tellp());
  _matrix.finalize();
  _matrix.serialize(_fs, _buff, *_zstd_cctx, _compression_lvl);
  _matrix.clear();
}

inline std::vector<std::size_t> FileBackedSparseMatrix::compute_chunk_offsets(
    std::size_t size, std::size_t num_chunks) {
  std::vector<std::size_t> offsets{};
  if (size < num_chunks) {
    offsets.resize(size + 1, 1);
    offsets.front() = 0;
  } else {
    const auto n = size / num_chunks;
    offsets.resize(num_chunks + 1, n);
    offsets.front() = 0;
    auto tot = n * num_chunks;

    for (std::size_t i = 1; i < offsets.size(); ++i) {
      if (tot == size) {
        break;
      }
      offsets[i]++;
      tot++;
    }
  }
  for (std::size_t i = 1; i < offsets.size(); ++i) {
    offsets[i] += offsets[i - 1];
  }

  return offsets;
}

}  // namespace hictk::balancing::internal<|MERGE_RESOLUTION|>--- conflicted
+++ resolved
@@ -934,11 +934,7 @@
       const auto w1 = weights[bin1_id];
       const auto w2 = weights[bin2_id];
 
-<<<<<<< HEAD
       if (std::isfinite(w1) && std::isfinite(w2)) {
-=======
-      if (!std::isnan(w1) && !std::isnan(w2)) {
->>>>>>> 316f51c0
         const auto cfx = bin1_id != bin2_id ? 2.0 : 1.0;
         sum += count * cfx;
         norm_sum += (count * cfx) / (w1 * w2);
