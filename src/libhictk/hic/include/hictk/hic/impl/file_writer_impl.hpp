--- conflicted
+++ resolved
@@ -1126,9 +1126,10 @@
   }
 }
 
-inline auto HiCFileWriter::write_interaction_blocks(
-    std::streampos offset, const Chromosome &chrom1, const Chromosome &chrom2,
-    std::uint32_t resolution) -> std::pair<HiCSectionOffsets, Stats> {
+inline auto HiCFileWriter::write_interaction_blocks(std::streampos offset, const Chromosome &chrom1,
+                                                    const Chromosome &chrom2,
+                                                    std::uint32_t resolution)
+    -> std::pair<HiCSectionOffsets, Stats> {
   assert(offset >= 0);
   auto &mapper = _block_mappers.at(resolution);
   mapper.finalize();
@@ -1238,21 +1239,14 @@
   }
 }
 
-<<<<<<< HEAD
-inline auto HiCFileWriter::write_interaction_block(
-    std::streampos offset, std::uint64_t block_id, const Chromosome &chrom1,
-    const Chromosome &chrom2, std::uint32_t resolution,
-    const MatrixInteractionBlock<float> &blk) -> HiCSectionOffsets {
-  assert(offset >= 0);
-=======
-inline auto HiCFileWriter::write_interaction_block(std::uint64_t block_id, const Chromosome &chrom1,
+inline auto HiCFileWriter::write_interaction_block(std::streampos offset, std::uint64_t block_id,
+                                                   const Chromosome &chrom1,
                                                    const Chromosome &chrom2,
                                                    std::uint32_t resolution,
                                                    const MatrixInteractionBlock<float> &blk)
     -> HiCSectionOffsets {
+  assert(offset >= 0);
   const auto offset = _fs.tellp();
-
->>>>>>> a59f8943
   std::ignore = blk.serialize(_bbuffer, *_compressor, _compression_buffer);
   SPDLOG_DEBUG(FMT_STRING("writing block #{} for {}:{}:{} at {}:{}"), block_id, chrom1.name(),
                chrom2.name(), resolution, static_cast<std::int64_t>(offset),
