// Copyright (C) 2024 Roberto Rossini <roberros@uio.no>
//
// SPDX-License-Identifier: MIT

#pragma once

#ifdef HICTK_WITH_EIGEN

#include <Eigen/Dense>
#include <cstdint>
#include <string_view>
#include <type_traits>

#include "hictk/pixel.hpp"
#include "hictk/transformers/common.hpp"
#include "hictk/type_traits.hpp"

namespace hictk::transformers {

template <typename N, typename PixelSelector>
class ToDenseMatrix {
 private:
  using PixelIt = decltype(std::declval<PixelSelector>().template begin<N>());
  using PixelT = remove_cvref_t<decltype(*std::declval<PixelIt>())>;
  static_assert(std::is_same_v<PixelT, hictk::ThinPixel<N>>);

  PixelSelector _sel{};
  QuerySpan _span{QuerySpan::full};

 public:
<<<<<<< HEAD
  ToDenseMatrix(PixelSelector&& selector, N n, bool mirror = true);
  [[nodiscard]] auto operator()()
      -> Eigen::Matrix<N, Eigen::Dynamic, Eigen::Dynamic, Eigen::RowMajor>;
=======
  using MatrixT = Eigen::Matrix<N, Eigen::Dynamic, Eigen::Dynamic, Eigen::RowMajor>;
  ToDenseMatrix(PixelSelector&& selector, N n, QuerySpan span = QuerySpan::full);
  [[nodiscard]] auto operator()() -> MatrixT;
>>>>>>> 424b8a2a

 private:
  [[nodiscard]] std::string_view chrom1() const noexcept;
  [[nodiscard]] std::string_view chrom2() const noexcept;

  [[nodiscard]] static std::int64_t num_bins(const PixelCoordinates& coords,
                                             const BinTable& bins) noexcept;
  [[nodiscard]] std::int64_t num_rows() const noexcept;
  [[nodiscard]] std::int64_t num_cols() const noexcept;

  [[nodiscard]] static std::int64_t offset(const PixelCoordinates& coords) noexcept;
  [[nodiscard]] std::int64_t row_offset() const noexcept;
  [[nodiscard]] std::int64_t col_offset() const noexcept;
};

}  // namespace hictk::transformers

#include "./impl/to_dense_matrix_impl.hpp"

#endif<|MERGE_RESOLUTION|>--- conflicted
+++ resolved
@@ -28,15 +28,9 @@
   QuerySpan _span{QuerySpan::full};
 
  public:
-<<<<<<< HEAD
-  ToDenseMatrix(PixelSelector&& selector, N n, bool mirror = true);
-  [[nodiscard]] auto operator()()
-      -> Eigen::Matrix<N, Eigen::Dynamic, Eigen::Dynamic, Eigen::RowMajor>;
-=======
   using MatrixT = Eigen::Matrix<N, Eigen::Dynamic, Eigen::Dynamic, Eigen::RowMajor>;
   ToDenseMatrix(PixelSelector&& selector, N n, QuerySpan span = QuerySpan::full);
   [[nodiscard]] auto operator()() -> MatrixT;
->>>>>>> 424b8a2a
 
  private:
   [[nodiscard]] std::string_view chrom1() const noexcept;
