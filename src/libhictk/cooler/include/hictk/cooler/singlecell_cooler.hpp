--- conflicted
+++ resolved
@@ -84,14 +84,10 @@
   [[nodiscard]] auto bins() const noexcept -> const BinTable&;
   [[nodiscard]] std::uint32_t bin_size() const noexcept;
 
-<<<<<<< HEAD
-  template <typename N>  // NOLINTNEXTLINE(*-use-nodiscard)
-=======
   [[nodiscard]] HighFive::File file_handle();
   [[nodiscard]] const HighFive::File& file_handle() const;
 
   template <typename N>
->>>>>>> 69c7017b
   File aggregate(std::string_view uri, bool overwrite_if_exists = false,
                  std::size_t chunk_size = 500'000, std::size_t update_frequency = 10'000'000) const;
 
