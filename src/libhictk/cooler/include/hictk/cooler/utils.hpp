// Copyright (C) 2022 Roberto Rossini <roberros@uio.no>
//
// SPDX-License-Identifier: MIT

#pragma once

#include <cstddef>
#include <cstdint>
#include <filesystem>
#include <string_view>
#include <vector>

#include "hictk/cooler/cooler.hpp"
#include "hictk/cooler/dataset.hpp"
#include "hictk/cooler/group.hpp"
#include "hictk/reference.hpp"

namespace hictk::cooler::utils {

/// Iterable of hictk::File or strings
template <typename N, typename Str>
void merge(Str first_uri, Str last_uri, std::string_view dest_uri, bool overwrite_if_exists = false,
           std::size_t chunk_size = 500'000, std::size_t update_frequency = 10'000'000);

template <typename PixelIt>
void merge(const std::vector<PixelIt>& heads, const std::vector<PixelIt>& tails,
           const BinTable& bins, std::string_view dest_uri, bool overwrite_if_exists = false,
           std::size_t chunk_size = 500'000, std::size_t update_frequency = 10'000'000);

[[nodiscard]] bool equal(std::string_view uri1, std::string_view uri2,
                         bool ignore_attributes = true);
[[nodiscard]] bool equal(const File& clr1, const File& clr2, bool ignore_attributes = true);

[[nodiscard]] std::vector<std::uint32_t> list_resolutions(const std::filesystem::path& path,
                                                          bool sorted = true);

void copy(std::string_view uri1, std::string_view uri2);
void copy(std::string_view uri1, RootGroup dest);

template <typename It>
void rename_chromosomes(std::string_view uri, It first_mapping, It last_mapping);

template <typename NameMap, typename = std::enable_if_t<is_map_v<NameMap>>>
void rename_chromosomes(std::string_view uri, const NameMap& mappings);

template <typename NameMap, typename = std::enable_if_t<is_map_v<NameMap>>>
inline void rename_chromosomes(cooler::Dataset& chrom_dset, const NameMap& mappings);

}  // namespace hictk::cooler::utils

<<<<<<< HEAD
#include "./impl/utils_copy_impl.hpp"   // NOLINT
#include "./impl/utils_equal_impl.hpp"  // NOLINT
#include "./impl/utils_impl.hpp"        // NOLINT
#include "./impl/utils_merge_impl.hpp"  // NOLINT
=======
#include "./impl/utils_copy_impl.hpp"
#include "./impl/utils_equal_impl.hpp"
#include "./impl/utils_impl.hpp"
#include "./impl/utils_merge_impl.hpp"
#include "./impl/utils_rename_chroms_impl.hpp"
>>>>>>> 69c7017b
<|MERGE_RESOLUTION|>--- conflicted
+++ resolved
@@ -48,15 +48,8 @@
 
 }  // namespace hictk::cooler::utils
 
-<<<<<<< HEAD
-#include "./impl/utils_copy_impl.hpp"   // NOLINT
-#include "./impl/utils_equal_impl.hpp"  // NOLINT
-#include "./impl/utils_impl.hpp"        // NOLINT
-#include "./impl/utils_merge_impl.hpp"  // NOLINT
-=======
-#include "./impl/utils_copy_impl.hpp"
-#include "./impl/utils_equal_impl.hpp"
-#include "./impl/utils_impl.hpp"
-#include "./impl/utils_merge_impl.hpp"
-#include "./impl/utils_rename_chroms_impl.hpp"
->>>>>>> 69c7017b
+#include "./impl/utils_copy_impl.hpp"           // NOLINT
+#include "./impl/utils_equal_impl.hpp"          // NOLINT
+#include "./impl/utils_impl.hpp"                // NOLINT
+#include "./impl/utils_merge_impl.hpp"          // NOLINT
+#include "./impl/utils_rename_chroms_impl.hpp"  // NOLINT