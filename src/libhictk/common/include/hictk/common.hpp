--- conflicted
+++ resolved
@@ -42,24 +42,16 @@
   HICTK_UNREACHABLE_CODE;
 }
 
-<<<<<<< HEAD
-#if defined(__builtin_expect)
-#define HICTK_LIKELY(x) __builtin_expect(!!(x), 1))
-=======
 #if defined(__GNUC__)
 #define HICTK_LIKELY(x)   __builtin_expect(!!(x), 1)
->>>>>>> cf428b9a
 #define HICTK_UNLIKELY(x) __builtin_expect(!!(x), 0)
 #else
 #define HICTK_LIKELY(x)   x
 #define HICTK_UNLIKELY(x) x
 #endif
 
-<<<<<<< HEAD
-=======
 // NOLINTEND(cppcoreguidelines-macro-usage)
 
->>>>>>> cf428b9a
 struct identity {
   template <typename T>
   [[nodiscard]] constexpr T &&operator()(T &&a) const noexcept {
