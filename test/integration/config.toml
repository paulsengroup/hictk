--- conflicted
+++ resolved
@@ -150,12 +150,9 @@
   { input-path = "integration_tests/4DNFIKNWM36K.subset.sorted.coo.xz", format = "coo", chrom-sizes-path = "integration_tests/dm6.chrom.sizes", reference-uri = "integration_tests/4DNFIKNWM36K.subset.fixed-bins.cool", timeout = 240, args = { format = "coo", bin-size = 10000, assume-sorted = "" } },
   { input-path = "integration_tests/4DNFIKNWM36K.subset.unsorted.bg2.xz", format = "bg2", chrom-sizes-path = "integration_tests/dm6.chrom.sizes", reference-uri = "integration_tests/4DNFIKNWM36K.subset.fixed-bins.cool", timeout = 240, args = { format = "bg2", bin-size = 10000, assume-unsorted = "" } },
   { input-path = "integration_tests/4DNFIKNWM36K.subset.unsorted.coo.xz", format = "coo", chrom-sizes-path = "integration_tests/dm6.chrom.sizes", reference-uri = "integration_tests/4DNFIKNWM36K.subset.fixed-bins.cool", timeout = 240, args = { format = "coo", bin-size = 10000, assume-unsorted = "" } },
-<<<<<<< HEAD
   { input-path = "integration_tests/4DNFIKNWM36K.subset.sorted.bg2.xz", format = "bg2", chrom-sizes-path = "integration_tests/dm6.chrom.sizes.sorted", expect-failure = true, timeout = 240, args = { format = "bg2", bin-size = 10000, assume-unsorted = "" } },
   { input-path = "integration_tests/4DNFIKNWM36K.subset.sorted.bg2.xz", format = "bg2", chrom-sizes-path = "integration_tests/dm6.chrom.sizes.sorted", no-validate = true, timeout = 240, args = { format = "bg2", bin-size = 10000, assume-unsorted = "", transpose-lower-triangular-pixels = "" } }
-=======
   { input-path = "integration_tests/4DNFIKNWM36K.subset.sorted.float.coo.xz", format = "coo", chrom-sizes-path = "integration_tests/dm6.chrom.sizes", reference-uri = "integration_tests/4DNFIKNWM36K.subset.fixed-bins.float.cool", timeout = 240, args = { format = "coo", bin-size = 10000, assume-sorted = "", count-as-float = "" } }
->>>>>>> d123eaa1
 ]
 
 output-names = [
