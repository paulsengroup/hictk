# Copyright (C) 2024 Roberto Rossini <roberros@uio.no>
#
# SPDX-License-Identifier: MIT


[balance]

files = [
  { uri = "cooler/ENCFF993FGR.2500000.cool", format = "cool" },
  { uri = "cooler/multires_cooler_test_file.mcool", format = "mcool" },
  { uri = "cooler/single_cell_cooler_test_file.scool", format = "scool" },
  { uri = "cooler/cooler_variable_bins_test_file.cool", format = "cool", variable-bin-size = true },
  { uri = "cooler/cooler_storage_mode_square_test_file.mcool", format = "mcool" },
  { uri = "hic/ENCFF993FGR.2500000.hic", format = "hic" }
]

test-cases = [
  { uri = "cooler/ENCFF993FGR.2500000.cool" },
  { uri = "cooler/ENCFF993FGR.2500000.cool", args = { in-memory = "" } },
  { uri = "cooler/multires_cooler_test_file.mcool", no-validate-weights = true },
  { uri = "cooler/multires_cooler_test_file.mcool", no-validate-weights = true, args = { in-memory = "" } },
  { uri = "cooler/single_cell_cooler_test_file.scool", expect-failure = true },
  { uri = "cooler/cooler_variable_bins_test_file.cool", expect-failure = true },
  { uri = "cooler/cooler_storage_mode_square_test_file.mcool", expect-failure = true },
  { uri = "hic/ENCFF993FGR.2500000.hic", reference-uri = "cooler/ENCFF993FGR.2500000.cool" },
  { uri = "hic/ENCFF993FGR.2500000.hic", reference-uri = "cooler/ENCFF993FGR.2500000.cool", args = { in-memory = "" } }
]


[convert]

files = [
  { uri = "cooler/4DNFIZ1ZVXC8.mcool::/resolutions/100000", format = "cool" },
  { uri = "cooler/4DNFIZ1ZVXC8.mcool", format = "mcool" },
  { uri = "cooler/single_cell_cooler_test_file.scool", format = "scool" },
  { uri = "cooler/cooler_variable_bins_test_file.cool", format = "cool", variable-bin-size = true },
  { uri = "cooler/cooler_storage_mode_square_test_file.mcool::/resolutions/1000", format = "cool" },
  { uri = "hic/4DNFIZ1ZVXC8.hic9", format = "hic", reference-uri = "cooler/4DNFIZ1ZVXC8.mcool" }
]

test-cases = [
  { input-uri = "cooler/4DNFIZ1ZVXC8.mcool::/resolutions/100000", format = "cool", output = "test.cool", expect-failure = true },
  { input-uri = "cooler/4DNFIZ1ZVXC8.mcool::/resolutions/100000", format = "cool", output = "test.mcool", expect-failure = true },
  { input-uri = "cooler/4DNFIZ1ZVXC8.mcool::/resolutions/100000", format = "cool", output = "test.hic", timeout = 120, expect-failure = false },
  { input-uri = "cooler/4DNFIZ1ZVXC8.mcool::/resolutions/100000", format = "cool", output = "test.hic", timeout = 120, expect-failure = false, args = { resolutions = [100000] } },
  { input-uri = "cooler/4DNFIZ1ZVXC8.mcool::/resolutions/100000", format = "cool", output = "test.hic", expect-failure = true, args = { resolutions = [9999999] } },
  { input-uri = "cooler/4DNFIZ1ZVXC8.mcool", format = "mcool", output = "test.cool", expect-failure = true },
  { input-uri = "cooler/4DNFIZ1ZVXC8.mcool", format = "mcool", output = "test.mcool", expect-failure = true },
  { input-uri = "cooler/4DNFIZ1ZVXC8.mcool", format = "mcool", output = "test.hic", expect-failure = false, args = { resolutions = [1000000, 2500000] } },
  { input-uri = "cooler/4DNFIZ1ZVXC8.mcool", format = "mcool", output = "test.hic", expect-failure = true, args = { resolutions = [999999, 1000000, 2500000] } },
  { input-uri = "cooler/single_cell_cooler_test_file.scool", format = "scool", output = "test.cool", expect-failure = true },
  { input-uri = "cooler/single_cell_cooler_test_file.scool", format = "scool", output = "test.mcool", expect-failure = true },
  { input-uri = "cooler/single_cell_cooler_test_file.scool", format = "scool", output = "test.hic", expect-failure = true },
  { input-uri = "cooler/cooler_variable_bins_test_file.cool", format = "cool", output = "test.cool", expect-failure = true },
  { input-uri = "cooler/cooler_variable_bins_test_file.cool", format = "cool", output = "test.mcool", expect-failure = true },
  { input-uri = "cooler/cooler_variable_bins_test_file.cool", format = "cool", output = "test.hic", expect-failure = true },
  { input-uri = "cooler/cooler_storage_mode_square_test_file.mcool", format="mcool", output  = "test.hic", expect-failure = true },
  { input-uri = "hic/4DNFIZ1ZVXC8.hic9", reference-uri = "cooler/4DNFIZ1ZVXC8.mcool", format = "hic", output = "test.cool", expect-failure = true },
  { input-uri = "hic/4DNFIZ1ZVXC8.hic9", format = "hic", output = "test.cool", expect-failure = false, args = { resolutions = [2500000] } },
  { input-uri = "hic/4DNFIZ1ZVXC8.hic9", format = "hic", output = "test.mcool", expect-failure = false, args = { resolutions = [1000000, 2500000] } },
  { input-uri = "hic/4DNFIZ1ZVXC8.hic9", format = "hic", output = "test.mcool", expect-failure = true, args = { resolutions = [999999, 1000000, 2500000] } },
  { input-uri = "hic/4DNFIZ1ZVXC8.hic9", format = "hic", output = "test.mcool", expect-failure = true, args = { resolutions = [1000000, 2500000], normalization-methods = "INVALID", fail-if-norm-not-found = true } },
  { input-uri = "hic/4DNFIZ1ZVXC8.hic9", format = "hic", output = "test.hic", expect-failure = true, args = { resolutions = [1000000, 2500000] } }
]


[dump]

files = [
  { uri = "cooler/cooler_test_file.cool", format = "cool" },
  { uri = "cooler/multires_cooler_test_file.mcool::/resolutions/100000", format = "cool" },
  { uri = "cooler/single_cell_cooler_test_file.scool::/cells/GSM2687248_41669_ACAGTG-R1-DpnII.100000.cool", format = "cool" },
  { uri = "cooler/multires_cooler_test_file.mcool", format = "mcool" },
  { uri = "cooler/single_cell_cooler_test_file.scool", format = "scool" },
  { uri = "cooler/cooler_variable_bins_test_file.cool", format = "cool", variable-bin-size = true },
  { uri = "cooler/cooler_storage_mode_square_test_file.mcool::/resolutions/1000", format = "cool" },
<<<<<<< HEAD
  { uri = "hic/4DNFIZ1ZVXC8.hic8", format = "hic", reference-uri = "integration_tests/4DNFIZ1ZVXC8.mcool::/resolutions/100000", resolution = 100000, excluded-norms = ["KR", "ICE", "weight"] },
  { uri = "hic/4DNFIZ1ZVXC8.hic9", format = "hic", reference-uri = "integration_tests/4DNFIZ1ZVXC8.mcool::/resolutions/100000", resolution = 100000, excluded-norms = ["KR", "SCALE", "ICE", "weight"] },
=======
  { uri = "hic/4DNFIZ1ZVXC8.hic8", format = "hic", reference-uri = "cooler/4DNFIZ1ZVXC8.mcool::/resolutions/100000", resolution = 100000 },
  { uri = "hic/4DNFIZ1ZVXC8.hic9", format = "hic", reference-uri = "cooler/4DNFIZ1ZVXC8.mcool::/resolutions/100000", resolution = 100000 },
  { uri = "hic/4DNFIZ1ZVXC8.hic9", format = "hic", reference-uri = "cooler/4DNFIZ1ZVXC8.mcool::/resolutions/100000", resolution = 100000 }
>>>>>>> b7a1ea78
]

queries = [
  { uri = "cooler/cooler_test_file.cool", range1 = "1", range2 = "X" },
  { uri = "cooler/multires_cooler_test_file.mcool::/resolutions/100000", range1 = "1", range2 = "X" },
  { uri = "cooler/single_cell_cooler_test_file.scool::/cells/GSM2687248_41669_ACAGTG-R1-DpnII.100000.cool", range1 = "1", range2 = "X" },
  { uri = "cooler/multires_cooler_test_file.mcool", range1 = "1", range2 = "X" },
  { uri = "cooler/single_cell_cooler_test_file.scool", range1 = "1", range2 = "X" },
  { uri = "cooler/cooler_variable_bins_test_file.cool", range1 = "chr1", range2 = "chr2" },
  { uri = "cooler/cooler_storage_mode_square_test_file.mcool::/resolutions/1000", range1 = "", range2 = "", expect-failure = false },
  { uri = "cooler/cooler_storage_mode_square_test_file.mcool::/resolutions/1000", range1 = "chr1", range2 = "chr2", expect-failure = true },
  { uri = "cooler/ENCFF993FGR.2500000.cool", range1 = "chr1", range2 = "chrX", normalization = "VC" },
  { uri = "hic/4DNFIZ1ZVXC8.hic8", range1 = "chr2L", range2 = "chrX", normalization = "VC" },
  { uri = "hic/4DNFIZ1ZVXC8.hic9", range1 = "chr2L", range2 = "chrX", normalization = "VC" }
]


[fix-mcool]

files = [
  { uri = "cooler/ENCFF993FGR.2500000.cool", format = "cool" },
  { uri = "cooler/multires_cooler_test_file.mcool", format = "mcool" },
  { uri = "cooler/single_cell_cooler_test_file.scool", format = "scool" },
  { uri = "cooler/cooler_storage_mode_square_test_file.mcool", format = "mcool" },
  { uri = "hic/ENCFF993FGR.2500000.hic", format = "hic" },
  { uri = "cooler/invalid/corrupted_index.mcool", format = "mcool" }
]

test-cases = [
  { input-uri = "cooler/multires_cooler_test_file.mcool", output = "test.mcool", timeout = 180.0 },
  { input-uri = "cooler/cooler_storage_mode_square_test_file.mcool", output = "test.mcool", expect-failure = true },
  { input-uri = "cooler/invalid/corrupted_index.mcool", output = "test.mcool", timeout = 180.0 },
  { input-uri = "cooler/ENCFF993FGR.2500000.cool", output = "test.mcool", expect-failure = true },
  { input-uri = "cooler/single_cell_cooler_test_file.scool", output = "test.mcool", expect-failure = true },
  { input-uri = "hic/ENCFF993FGR.2500000.hic", output = "test.mcool", expect-failure = true }
]


[load]

files = [
  { input-path = "interactions/4DNFIKNWM36K.subset.pairs.bz2", format = "pairs" },
  { input-path = "interactions/4DNFIKNWM36K.subset.pairs.gz", format = "pairs" },
  { input-path = "interactions/4DNFIKNWM36K.subset.pairs.lz4", format = "pairs" },
  { input-path = "interactions/4DNFIKNWM36K.subset.pairs.lzo", format = "pairs" },
  { input-path = "interactions/4DNFIKNWM36K.subset.pairs.xz", format = "pairs" },
  { input-path = "interactions/4DNFIKNWM36K.subset.pairs.zst", format = "pairs" },
  { input-path = "interactions/4DNFIKNWM36K.subset.sorted.bg2.xz", format = "bg2" },
  { input-path = "interactions/4DNFIKNWM36K.subset.sorted.coo.xz", format = "coo" },
  { input-path = "interactions/4DNFIKNWM36K.subset.sorted.float.coo.xz", format = "coo" },
  { input-path = "interactions/4DNFIKNWM36K.subset.unsorted.bg2.xz", format = "bg2" },
  { input-path = "interactions/4DNFIKNWM36K.subset.unsorted.coo.xz", format = "coo" },
  { input-path = "interactions/4DNFIKNWM36K.subset.validpairs.xz", format = "validpairs" },
  { input-path = "various/dm6.bins.bed", format = "bed" },
  { input-path = "various/dm6.chrom.sizes", format = "chrom.sizes" },
  { input-path = "various/dm6.chrom.sizes.sorted", format = "chrom.sizes" },
  { input-path = "cooler/4DNFIKNWM36K.subset.fixed-bins.cool", format = "cool" },
  { input-path = "cooler/4DNFIKNWM36K.subset.fixed-bins.float.cool", format = "cool" },
  { input-path = "cooler/4DNFIKNWM36K.subset.variable-bins.cool", format = "cool", variable-bin-size = true }
]

test-cases = [
  { input-path = "interactions/4DNFIKNWM36K.subset.pairs.xz", format = "pairs", chrom-sizes-path = "various/dm6.chrom.sizes", reference-uri = "cooler/4DNFIKNWM36K.subset.fixed-bins.cool", timeout = 240, args = { format = "4dn", bin-size = 10000 } },
  { input-path = "interactions/4DNFIKNWM36K.subset.pairs.xz", format = "pairs", bin-table-path = "various/dm6.bins.bed", reference-uri = "cooler/4DNFIKNWM36K.subset.variable-bins.cool", timeout = 240, args = { format = "4dn"} },
  { input-path = "interactions/4DNFIKNWM36K.subset.pairs.bz2", format = "pairs", chrom-sizes-path = "various/dm6.chrom.sizes", no-validate = true, args = { format = "4dn",  bin-size = 10000 } },
  { input-path = "interactions/4DNFIKNWM36K.subset.pairs.gz", format = "pairs", chrom-sizes-path = "various/dm6.chrom.sizes", no-validate = true, args = { format = "4dn", bin-size = 10000 } },
  { input-path = "interactions/4DNFIKNWM36K.subset.pairs.lzo", format = "pairs", chrom-sizes-path = "various/dm6.chrom.sizes", no-validate = true, args = { format = "4dn", bin-size = 10000 } },
  { input-path = "interactions/4DNFIKNWM36K.subset.pairs.zst", format = "pairs", chrom-sizes-path = "various/dm6.chrom.sizes", no-validate = true, args = { format = "4dn", bin-size = 10000 } },
  { input-path = "interactions/4DNFIKNWM36K.subset.validpairs.xz", format = "validpairs", chrom-sizes-path = "various/dm6.chrom.sizes", no-validate = true, args = { format = "validpairs", bin-size = 10000 } },
  { input-path = "interactions/4DNFIKNWM36K.subset.sorted.bg2.xz", format = "bg2", chrom-sizes-path = "various/dm6.chrom.sizes", reference-uri = "cooler/4DNFIKNWM36K.subset.fixed-bins.cool", timeout = 240, args = { format = "bg2", bin-size = 10000, assume-sorted = "" } },
  { input-path = "interactions/4DNFIKNWM36K.subset.sorted.coo.xz", format = "coo", chrom-sizes-path = "various/dm6.chrom.sizes", reference-uri = "cooler/4DNFIKNWM36K.subset.fixed-bins.cool", timeout = 240, args = { format = "coo", bin-size = 10000, assume-sorted = "" } },
  { input-path = "interactions/4DNFIKNWM36K.subset.unsorted.bg2.xz", format = "bg2", chrom-sizes-path = "various/dm6.chrom.sizes", reference-uri = "cooler/4DNFIKNWM36K.subset.fixed-bins.cool", timeout = 240, args = { format = "bg2", bin-size = 10000, assume-unsorted = "" } },
  { input-path = "interactions/4DNFIKNWM36K.subset.unsorted.coo.xz", format = "coo", chrom-sizes-path = "various/dm6.chrom.sizes", reference-uri = "cooler/4DNFIKNWM36K.subset.fixed-bins.cool", timeout = 240, args = { format = "coo", bin-size = 10000, assume-unsorted = "" } },
  { input-path = "interactions/4DNFIKNWM36K.subset.sorted.bg2.xz", format = "bg2", chrom-sizes-path = "various/dm6.chrom.sizes.sorted", expect-failure = true, timeout = 240, args = { format = "bg2", bin-size = 10000, assume-unsorted = "" } },
  { input-path = "interactions/4DNFIKNWM36K.subset.sorted.bg2.xz", format = "bg2", chrom-sizes-path = "various/dm6.chrom.sizes.sorted", no-validate = true, timeout = 240, args = { format = "bg2", bin-size = 10000, assume-unsorted = "", transpose-lower-triangular-pixels = "" } },
  { input-path = "interactions/4DNFIKNWM36K.subset.sorted.float.coo.xz", format = "coo", chrom-sizes-path = "various/dm6.chrom.sizes", reference-uri = "cooler/4DNFIKNWM36K.subset.fixed-bins.float.cool", timeout = 240, args = { format = "coo", bin-size = 10000, assume-sorted = "", count-as-float = "" } }
]

output-names = [
  "test.cool",
  "test.hic"
]


[merge]

files = [
  { uri = "cooler/cooler_test_file.cool", format = "cool" },
  { uri = "cooler/ENCFF993FGR.2500000.cool", format = "cool" },
  { uri = "cooler/multires_cooler_test_file.mcool::/resolutions/100000", format = "cool" },
  { uri = "cooler/multires_cooler_test_file.mcool::/resolutions/99999", format = "cool" },
  { uri = "cooler/multires_cooler_test_file.mcool", format = "mcool" },
  { uri = "cooler/single_cell_cooler_test_file.scool", format = "scool" },
  { uri = "cooler/cooler_variable_bins_test_file.cool", format = "cool", variable-bin-size = true },
  { uri = "cooler/cooler_storage_mode_square_test_file.mcool::/resolutions/1000", format = "cool" },
  { uri = "hic/4DNFIZ1ZVXC8.hic9", format = "hic" },
  { uri = "hic/ENCFF993FGR.2500000.hic", format = "hic" }
]

test-cases = [
  { input-uris = ["cooler/cooler_test_file.cool", "cooler/cooler_test_file.cool"], output = "test.cool" },
  { input-uris = ["cooler/multires_cooler_test_file.mcool::/resolutions/100000", "cooler/multires_cooler_test_file.mcool::/resolutions/100000"], output = "test.cool" },
  { input-uris = ["cooler/cooler_variable_bins_test_file.cool", "cooler/cooler_variable_bins_test_file.cool"], output = "test.cool" },
  { input-uris = ["hic/4DNFIZ1ZVXC8.hic9", "hic/4DNFIZ1ZVXC8.hic9"], output = "test.hic", args = { "resolution" = 100000 } },
  { input-uris = ["cooler/ENCFF993FGR.2500000.cool", "hic/ENCFF993FGR.2500000.hic"], output = "test.hic", args = { "resolution" = 2500000 } },
  { input-uris = ["hic/ENCFF993FGR.2500000.hic", "cooler/ENCFF993FGR.2500000.cool"], output = "test.hic", args = { "resolution" = 2500000 } },
  { input-uris = ["cooler/cooler_test_file.cool", "cooler/multires_cooler_test_file.mcool::/resolutions/99999"], output = "test.cool", expect-failure = true },
  { input-uris = ["cooler/cooler_test_file.cool", "cooler/multires_cooler_test_file.mcool"], output = "test.cool", expect-failure = true },
  { input-uris = ["cooler/cooler_test_file.cool", "cooler/cooler_variable_bins_test_file.cool"], output = "test.cool", expect-failure = true },
  { input-uris = ["cooler/multires_cooler_test_file.mcool", "cooler/multires_cooler_test_file.mcool"], output = "test.cool", expect-failure = true },
  { input-uris = ["cooler/single_cell_cooler_test_file.scool", "cooler/single_cell_cooler_test_file.scool"], output = "test.scool", expect-failure = true },
  { input-uris = ["cooler/cooler_storage_mode_square_test_file.mcool::/resolutions/1000", "cooler/cooler_storage_mode_square_test_file.mcool::/resolutions/1000"], output = "test.cool", expect-failure = true },
  { input-uris = ["cooler/cooler_test_file.cool", "hic/4DNFIZ1ZVXC8.hic9"], output = "test.cool", expect-failure = true },
  { input-uris = ["cooler/multires_cooler_test_file.mcool", "hic/4DNFIZ1ZVXC8.hic9"], output = "test.cool", expect-failure = true },
  { input-uris = ["cooler/single_cell_cooler_test_file.scool", "hic/4DNFIZ1ZVXC8.hic9"], output = "test.cool", expect-failure = true },
  { input-uris = ["cooler/ENCFF993FGR.2500000.cool", "hic/ENCFF993FGR.2500000.hic"], output = "test.hic", expect-failure = true }
]


[metadata]

files = [
  { uri = "cooler/cooler_test_file.cool", format = "cool" },
  { uri = "cooler/multires_cooler_test_file.mcool", format = "mcool" },
  { uri = "cooler/single_cell_cooler_test_file.scool", format = "scool" },
  { uri = "cooler/cooler_variable_bins_test_file.cool", format = "cool", variable-bin-size = true },
  { uri = "cooler/cooler_storage_mode_square_test_file.mcool", format = "mcool" },
  { uri = "hic/4DNFIZ1ZVXC8.hic8", format = "hic" },
  { uri = "hic/4DNFIZ1ZVXC8.hic9", format = "hic" }
]

output-formats = ["json", "toml", "yaml"]


[rename-chromosomes]

files = [
  { uri = "cooler/ENCFF993FGR.2500000.cool", format = "cool" },
  { uri = "cooler/multires_cooler_test_file.mcool", format = "mcool" },
  { uri = "cooler/single_cell_cooler_test_file.scool", format = "scool" },
  { uri = "cooler/single_cell_cooler_test_file.scool::/cells/GSM2687248_41669_ACAGTG-R1-DpnII.100000.cool", format = "cool" },
  { uri = "cooler/cooler_variable_bins_test_file.cool", format = "cool", variable-bin-size = true },
  { uri = "cooler/cooler_storage_mode_square_test_file.mcool", format = "mcool" },
  { uri = "hic/ENCFF993FGR.2500000.hic", format = "hic" }
]

test-cases = [
  { uri = "cooler/ENCFF993FGR.2500000.cool" },
  { uri = "cooler/multires_cooler_test_file.mcool" },
  { uri = "cooler/single_cell_cooler_test_file.scool" },
  { uri = "cooler/single_cell_cooler_test_file.scool::/cells/GSM2687248_41669_ACAGTG-R1-DpnII.100000.cool", expect-failure = true },
  { uri = "cooler/cooler_variable_bins_test_file.cool" },
  { uri = "cooler/cooler_storage_mode_square_test_file.mcool" },
  { uri = "hic/ENCFF993FGR.2500000.hic", expect-failure = true }
]

name-mappings = [
  { uri = "cooler/ENCFF993FGR.2500000.cool", mappings = { "chr1" = "chrA", "chrX" = "chrB" } },
  { uri = "cooler/multires_cooler_test_file.mcool", mappings = { "1" = "chrA", "X" = "chrB" } },
  { uri = "cooler/single_cell_cooler_test_file.scool", mappings = { "1" = "chrA", "X" = "chrB" } },
  { uri = "cooler/single_cell_cooler_test_file.scool::/cells/GSM2687248_41669_ACAGTG-R1-DpnII.100000.cool", mappings = { "1" = "chrA", "X" = "chrB" } },
  { uri = "cooler/cooler_variable_bins_test_file.cool", mappings = { "chr1" = "chrA", "chr2" = "chrB" } },
  { uri = "cooler/cooler_storage_mode_square_test_file.mcool", mappings = { "chr1" = "chrA", "chr2" = "chrB" } },
  { uri = "hic/ENCFF993FGR.2500000.hic", mappings = { "chr1" = "chrA", "chrX" = "chrB" } }
]

invalid-name-mappings = [
  "chr1 chr2",
  "chr1",
  "chr1\t"
]


[validate]

files = [
  { uri = "cooler/ENCFF993FGR.2500000.cool", format = "cool" },
  { uri = "cooler/single_cell_cooler_test_file.scool::/cells/GSM2687248_41669_ACAGTG-R1-DpnII.100000.cool", format = "cool" },
  { uri = "cooler/multires_cooler_test_file.mcool", format = "mcool" },
  { uri = "cooler/single_cell_cooler_test_file.scool", format = "scool" },
  { uri = "cooler/cooler_variable_bins_test_file.cool", format = "cool", variable-bin-size = true },
  { uri = "cooler/cooler_storage_mode_square_test_file.mcool", format = "mcool" },
  { uri = "hic/ENCFF993FGR.2500000.hic", format = "hic" },
  { uri = "cooler/hdf5/empty_test_file.h5", format = "hdf5" },
  { uri = "interactions/4DNFIKNWM36K.subset.pairs.xz", format = "pairs.xz" },
  { uri = "cooler/invalid/4DNFI9GMP2J8.1000000.cool", format = "cool" },
  { uri = "cooler/invalid/corrupted_bins.cool", format = "cool" },
  { uri = "cooler/invalid/corrupted_chroms.cool", format = "cool" },
  { uri = "cooler/invalid/corrupted_index.mcool", format = "mcool" },
  { uri = "cooler/invalid/invalid_format_attr.cool", format = "cool" },
  { uri = "cooler/invalid/invalid_ncells_attribute.scool", format = "scool" },
  { uri = "cooler/invalid/missing_format_attr.cool", format = "cool" },
  { uri = "cooler/invalid/missing_pixels_group.mcool", format = "mcool" }
]

test-cases = [
  { uri = "cooler/ENCFF993FGR.2500000.cool" },
  { uri = "cooler/multires_cooler_test_file.mcool" },
  { uri = "cooler/single_cell_cooler_test_file.scool" },
  { uri = "cooler/cooler_variable_bins_test_file.cool" },
  { uri = "cooler/cooler_storage_mode_square_test_file.mcool" },
  { uri = "hic/ENCFF993FGR.2500000.hic" },
  { uri = "cooler/hdf5/empty_test_file.h5", expect-failure = true },
  { uri = "interactions/4DNFIKNWM36K.subset.pairs.xz", expect-failure = true },
  { uri = "cooler/invalid/4DNFI9GMP2J8.1000000.cool", expect-failure = false },
  { uri = "cooler/invalid/4DNFI9GMP2J8.1000000.cool", expect-failure = true, timeout = 20.0, args = { "validate-index" = "" } },
  { uri = "cooler/invalid/corrupted_bins.cool", expect-failure = true },
  { uri = "cooler/invalid/corrupted_chroms.cool", expect-failure = true },
  { uri = "cooler/invalid/corrupted_index.mcool", expect-failure = false },
  { uri = "cooler/invalid/corrupted_index.mcool", expect-failure = true, timeout = 20.0, args = { "validate-index" = "" } },
  { uri = "cooler/invalid/invalid_format_attr.cool", expect-failure = true },
  { uri = "cooler/invalid/invalid_ncells_attribute.scool", expect-failure = true },
  { uri = "cooler/invalid/missing_format_attr.cool", expect-failure = true },
  { uri = "cooler/invalid/missing_pixels_group.mcool", expect-failure = true }
]

output-formats = ["json", "toml", "yaml"]


[zoomify]

files = [
  { uri = "cooler/ENCFF993FGR.2500000.cool", format = "cool" },
  { uri = "cooler/multires_cooler_test_file.mcool", format = "mcool" },
  { uri = "cooler/single_cell_cooler_test_file.scool", format = "scool" },
  { uri = "cooler/cooler_variable_bins_test_file.cool", format = "cool", variable-bin-size = true },
  { uri = "cooler/cooler_storage_mode_square_test_file.mcool::/resolutions/1000", format = "cool" },
  { uri = "hic/ENCFF993FGR.2500000.hic", format = "hic" }
]

test-cases = [
  { input-uri = "cooler/ENCFF993FGR.2500000.cool", output = "test.mcool", resolutions = [2500000, 5000000, 10000000] },
  { input-uri = "cooler/ENCFF993FGR.2500000.cool", output = "test.cool", resolutions = [5000000], single-resolution = true, args = { no-copy-base-resolution = "" } },
  { input-uri = "cooler/multires_cooler_test_file.mcool", output = "test.mcool", resolutions = [5000000], expect-failure = true },
  { input-uri = "cooler/single_cell_cooler_test_file.scool", output = "test.mcool", resolutions = [5000000], expect-failure = true },
  { input-uri = "cooler/cooler_variable_bins_test_file.cool", output = "test.mcool", resolutions = [5000000], expect-failure = true },
  { input-uri = "cooler/cooler_storage_mode_square_test_file.mcool::/resolutions/1000", output = "test.mcool", resolutions = [5000], expect-failure = true },
  { input-uri = "hic/ENCFF993FGR.2500000.hic", reference-uri = "cooler/ENCFF993FGR.2500000.cool", output = "test.hic", resolutions = [2500000, 5000000, 10000000] },
  { input-uri = "hic/ENCFF993FGR.2500000.hic", reference-uri = "cooler/ENCFF993FGR.2500000.cool", output = "test.hic", resolutions = [5000000], single-resolution = true, args = { no-copy-base-resolution = "" } }
]<|MERGE_RESOLUTION|>--- conflicted
+++ resolved
@@ -74,14 +74,8 @@
   { uri = "cooler/single_cell_cooler_test_file.scool", format = "scool" },
   { uri = "cooler/cooler_variable_bins_test_file.cool", format = "cool", variable-bin-size = true },
   { uri = "cooler/cooler_storage_mode_square_test_file.mcool::/resolutions/1000", format = "cool" },
-<<<<<<< HEAD
-  { uri = "hic/4DNFIZ1ZVXC8.hic8", format = "hic", reference-uri = "integration_tests/4DNFIZ1ZVXC8.mcool::/resolutions/100000", resolution = 100000, excluded-norms = ["KR", "ICE", "weight"] },
-  { uri = "hic/4DNFIZ1ZVXC8.hic9", format = "hic", reference-uri = "integration_tests/4DNFIZ1ZVXC8.mcool::/resolutions/100000", resolution = 100000, excluded-norms = ["KR", "SCALE", "ICE", "weight"] },
-=======
-  { uri = "hic/4DNFIZ1ZVXC8.hic8", format = "hic", reference-uri = "cooler/4DNFIZ1ZVXC8.mcool::/resolutions/100000", resolution = 100000 },
-  { uri = "hic/4DNFIZ1ZVXC8.hic9", format = "hic", reference-uri = "cooler/4DNFIZ1ZVXC8.mcool::/resolutions/100000", resolution = 100000 },
-  { uri = "hic/4DNFIZ1ZVXC8.hic9", format = "hic", reference-uri = "cooler/4DNFIZ1ZVXC8.mcool::/resolutions/100000", resolution = 100000 }
->>>>>>> b7a1ea78
+  { uri = "hic/4DNFIZ1ZVXC8.hic8", format = "hic", reference-uri = "cooler/4DNFIZ1ZVXC8.mcool::/resolutions/100000", resolution = 100000, excluded-norms = ["KR", "ICE", "weight"] },
+  { uri = "hic/4DNFIZ1ZVXC8.hic9", format = "hic", reference-uri = "cooler/4DNFIZ1ZVXC8.mcool::/resolutions/100000", resolution = 100000, excluded-norms = ["KR", "SCALE", "ICE", "weight"] },
 ]
 
 queries = [
