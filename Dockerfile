# Copyright (C) 2023 Roberto Rossini <roberros@uio.no>
#
# SPDX-License-Identifier: MIT

##### IMPORTANT #####
# This Dockerfile requires several build arguments to be defined through --build-arg
# See utils/devel/build_dockerfile.sh for an example of how to build this Dockerfile
#####################

ARG BUILD_BASE_IMAGE=ghcr.io/paulsengroup/ci-docker-images/ubuntu-24.04-cxx-clang-20:latest
ARG FINAL_BASE_IMAGE=ubuntu:24.04

FROM "${BUILD_BASE_IMAGE}" AS builder

ARG src_dir='/root/hictk'
ARG build_dir='/root/hictk/build'
ARG staging_dir='/root/hictk/staging'
ARG install_dir='/usr/local'

# Environment variables used for building
ARG CCACHE_DISABLE=1
ARG CMAKE_BUILD_TYPE=Release
ARG CMAKE_GENERATOR=Ninja
ARG CMAKE_INSTALL_PREFIX="$staging_dir"
ARG CMAKE_POLICY_VERSION_MINIMUM=3.5
ARG CMAKE_PREFIX_PATH="$build_dir"
ARG CXX_STANDARD=17

ARG HICTK_GIT_HASH=0000000000000000000000000000000000000000
ARG HICTK_GIT_IS_DIRTY=false
ARG HICTK_GIT_SHORT_HASH=00000000
ARG HICTK_GIT_TAG=unknown

RUN mkdir -p "$src_dir" "$build_dir"

# Build hictk deps using Conan
COPY conanfile.py "$src_dir/conanfile.py"
<<<<<<< HEAD
RUN conan install "$src_dir/conanfile.py"               \
             --build=missing                            \
             -pr:b="$CONAN_DEFAULT_PROFILE_PATH"        \
             -pr:h="$CONAN_DEFAULT_PROFILE_PATH"        \
             -s build_type=Release                      \
             -s compiler.libcxx=libstdc++11             \
             -s compiler.cppstd=23                      \
             -o 'hictk/*:with_cli_tool_deps=True'       \
             -o 'hictk/*:with_benchmark_deps=False'     \
             -o 'hictk/*:with_arrow=False'              \
             -o 'hictk/*:with_eigen=False'              \
             -o 'hictk/*:with_telemetry_deps=True'      \
             -o 'hictk/*:with_unit_testing_deps=False'  \
             -o 'hictk/*:with_fuzzy_testing_deps=False' \
             --output-folder="$build_dir"               \
&&  conan cache clean "*" --build                       \
&&  conan cache clean "*" --download                    \
=======
RUN conan install "$src_dir/conanfile.py"                      \
             --build=missing                                   \
             -c:a=tools.cmake.cmaketoolchain:generator=Ninja   \
             --options='hictk/*:with_arrow=False'              \
             --options='hictk/*:with_benchmark_deps=False'     \
             --options='hictk/*:with_cli_tool_deps=True'       \
             --options='hictk/*:with_eigen=False'              \
             --options='hictk/*:with_fuzzy_testing_deps=False' \
             --options='hictk/*:with_telemetry_deps=True'      \
             --options='hictk/*:with_unit_testing_deps=False'  \
             --output-folder="$build_dir"                      \
             -pr:b="$CONAN_DEFAULT_PROFILE_PATH"               \
             -pr:h="$CONAN_DEFAULT_PROFILE_PATH"               \
             --settings=build_type=Release                     \
             --settings=compiler.cppstd="$CXX_STANDARD"        \
&&  conan cache clean "*" --build                              \
&&  conan cache clean "*" --download                           \
>>>>>>> 2dbd2bbe
&&  conan cache clean "*" --source

# Copy source files
COPY LICENSE "$src_dir/"
COPY external "$src_dir/external/"
COPY cmake "$src_dir/cmake/"
COPY CMakeLists.txt "$src_dir/"
COPY src "$src_dir/src/"

# Configure project
<<<<<<< HEAD
RUN cmake -DCMAKE_BUILD_TYPE=Release                   \
          -DCMAKE_CXX_STANDARD=23                      \
          -DCMAKE_LINKER_TYPE=LLD                      \
          -DCMAKE_PREFIX_PATH="$build_dir"             \
          -DENABLE_DEVELOPER_MODE=OFF                  \
          -DHICTK_ENABLE_TESTING=OFF                   \
          -DHICTK_WITH_ARROW=OFF                       \
          -DHICTK_WITH_EIGEN=OFF                       \
          -DCMAKE_INSTALL_PREFIX="$staging_dir"        \
          -DHICTK_GIT_RETRIEVED_STATE=true             \
          -DHICTK_GIT_TAG="$HICTK_GIT_TAG"             \
          -DHICTK_GIT_IS_DIRTY="$HICTK_GIT_IS_DIRTY"   \
          -DHICTK_GIT_HEAD_SHA1="$HICTK_GIT_HASH"      \
          -DHICTK_GIT_DESCRIBE="$HICTK_GIT_SHORT_HASH" \
          -G Ninja                                     \
          -S "$src_dir"                                \
=======
RUN cmake -DCMAKE_CXX_STANDARD="$CXX_STANDARD"                \
          -DCMAKE_LINKER_TYPE=LLD                             \
          -DENABLE_DEVELOPER_MODE=OFF                         \
          -DHICTK_ENABLE_GIT_VERSION_TRACKING=OFF             \
          -DHICTK_ENABLE_TESTING=OFF                          \
          -DHICTK_GIT_DESCRIBE="$HICTK_GIT_SHORT_HASH"        \
          -DHICTK_GIT_HEAD_SHA1="$HICTK_GIT_HASH"             \
          -DHICTK_GIT_IS_DIRTY="$HICTK_GIT_IS_DIRTY"          \
          -DHICTK_GIT_RETRIEVED_STATE=true                    \
          -DHICTK_GIT_TAG="$HICTK_GIT_TAG"                    \
          -DHICTK_WITH_ARROW=OFF                              \
          -DHICTK_WITH_EIGEN=OFF                              \
          -S "$src_dir"                                       \
>>>>>>> 2dbd2bbe
          -B "$build_dir"

# Build and install project
RUN cmake --build "$build_dir" -t hictk -j "$(nproc)"  \
&& cmake --install "$build_dir" --component Runtime    \
&& rm -r "$build_dir"

ARG FINAL_BASE_IMAGE=ubuntu:24.04

FROM "${FINAL_BASE_IMAGE}" AS base

ARG staging_dir='/root/hictk/staging'
ARG install_dir='/usr/local'

ARG BUILD_BASE_IMAGE=ghcr.io/paulsengroup/ci-docker-images/ubuntu-24.04-cxx-clang-20:latest
ARG FINAL_BASE_IMAGE=ubuntu

ARG HICTK_GIT_HASH=0000000000000000000000000000000000000000
ARG HICTK_GIT_SHORT_HASH=00000000
ARG HICTK_GIT_TAG=unknown
ARG HICTK_GIT_IS_DIRTY=false
ARG VERSION=latest
ARG CREATION_DATE=2000-01-01

RUN if [ "$BUILDARCH" != 'amd64' ]; then \
    apt-get update \
&&  apt-get install -q -y --no-install-recommends libatomic1 \
&&  rm -rf /var/lib/apt/lists/*; \
fi

RUN apt-get update \
&&  apt-get install -q -y --no-install-recommends ca-certificates \
&&  rm -rf /var/lib/apt/lists/*

# Export project binaries to the final build stage
COPY --from=builder "$staging_dir" "$install_dir"

WORKDIR /data
ENTRYPOINT ["/usr/local/bin/hictk"]

RUN hictk --help
RUN hictk --version

# https://github.com/opencontainers/image-spec/blob/main/annotations.md#pre-defined-annotation-keys
LABEL org.opencontainers.image.authors='Roberto Rossini <roberros@uio.no>'
LABEL org.opencontainers.image.url='https://github.com/paulsengroup/hictk'
LABEL org.opencontainers.image.documentation='https://hictk.readthedocs.io/en/stable/'
LABEL org.opencontainers.image.source='https://github.com/paulsengroup/hictk'
LABEL org.opencontainers.image.licenses='MIT'
LABEL org.opencontainers.image.title='hictk'
LABEL org.opencontainers.image.description='Blazing fast toolkit to work with .hic and .cool files'
LABEL org.opencontainers.image.base.name="$FINAL_BASE_IMAGE"
LABEL paulsengroup.hictk.image.build-base="$BUILD_BASE_IMAGE"
LABEL org.opencontainers.image.revision="$HICTK_GIT_HASH"
LABEL org.opencontainers.image.created="$CREATION_DATE"
LABEL org.opencontainers.image.version="${VERSION:-sha-$HICTK_GIT_SHORT_HASH}"<|MERGE_RESOLUTION|>--- conflicted
+++ resolved
@@ -24,7 +24,7 @@
 ARG CMAKE_INSTALL_PREFIX="$staging_dir"
 ARG CMAKE_POLICY_VERSION_MINIMUM=3.5
 ARG CMAKE_PREFIX_PATH="$build_dir"
-ARG CXX_STANDARD=17
+ARG CXX_STANDARD=23
 
 ARG HICTK_GIT_HASH=0000000000000000000000000000000000000000
 ARG HICTK_GIT_IS_DIRTY=false
@@ -35,25 +35,6 @@
 
 # Build hictk deps using Conan
 COPY conanfile.py "$src_dir/conanfile.py"
-<<<<<<< HEAD
-RUN conan install "$src_dir/conanfile.py"               \
-             --build=missing                            \
-             -pr:b="$CONAN_DEFAULT_PROFILE_PATH"        \
-             -pr:h="$CONAN_DEFAULT_PROFILE_PATH"        \
-             -s build_type=Release                      \
-             -s compiler.libcxx=libstdc++11             \
-             -s compiler.cppstd=23                      \
-             -o 'hictk/*:with_cli_tool_deps=True'       \
-             -o 'hictk/*:with_benchmark_deps=False'     \
-             -o 'hictk/*:with_arrow=False'              \
-             -o 'hictk/*:with_eigen=False'              \
-             -o 'hictk/*:with_telemetry_deps=True'      \
-             -o 'hictk/*:with_unit_testing_deps=False'  \
-             -o 'hictk/*:with_fuzzy_testing_deps=False' \
-             --output-folder="$build_dir"               \
-&&  conan cache clean "*" --build                       \
-&&  conan cache clean "*" --download                    \
-=======
 RUN conan install "$src_dir/conanfile.py"                      \
              --build=missing                                   \
              -c:a=tools.cmake.cmaketoolchain:generator=Ninja   \
@@ -71,7 +52,6 @@
              --settings=compiler.cppstd="$CXX_STANDARD"        \
 &&  conan cache clean "*" --build                              \
 &&  conan cache clean "*" --download                           \
->>>>>>> 2dbd2bbe
 &&  conan cache clean "*" --source
 
 # Copy source files
@@ -82,24 +62,6 @@
 COPY src "$src_dir/src/"
 
 # Configure project
-<<<<<<< HEAD
-RUN cmake -DCMAKE_BUILD_TYPE=Release                   \
-          -DCMAKE_CXX_STANDARD=23                      \
-          -DCMAKE_LINKER_TYPE=LLD                      \
-          -DCMAKE_PREFIX_PATH="$build_dir"             \
-          -DENABLE_DEVELOPER_MODE=OFF                  \
-          -DHICTK_ENABLE_TESTING=OFF                   \
-          -DHICTK_WITH_ARROW=OFF                       \
-          -DHICTK_WITH_EIGEN=OFF                       \
-          -DCMAKE_INSTALL_PREFIX="$staging_dir"        \
-          -DHICTK_GIT_RETRIEVED_STATE=true             \
-          -DHICTK_GIT_TAG="$HICTK_GIT_TAG"             \
-          -DHICTK_GIT_IS_DIRTY="$HICTK_GIT_IS_DIRTY"   \
-          -DHICTK_GIT_HEAD_SHA1="$HICTK_GIT_HASH"      \
-          -DHICTK_GIT_DESCRIBE="$HICTK_GIT_SHORT_HASH" \
-          -G Ninja                                     \
-          -S "$src_dir"                                \
-=======
 RUN cmake -DCMAKE_CXX_STANDARD="$CXX_STANDARD"                \
           -DCMAKE_LINKER_TYPE=LLD                             \
           -DENABLE_DEVELOPER_MODE=OFF                         \
@@ -113,7 +75,6 @@
           -DHICTK_WITH_ARROW=OFF                              \
           -DHICTK_WITH_EIGEN=OFF                              \
           -S "$src_dir"                                       \
->>>>>>> 2dbd2bbe
           -B "$build_dir"
 
 # Build and install project
